/*
 * PAM module for MySQL
 *
 * Copyright (C) 1998-2005 Gunay Arslan and the contributors.
 * Copyright (C) 2015-2017 Nigel Cunningham and contributors.
 * All rights reserved.
 *
 * This program is free software; you can redistribute it and/or
 * modify it under the terms of the GNU General Public License
 * as published by the Free Software Foundation; either version 2
 * of the License, or (at your option) any later version.
 *
 * This program is distributed in the hope that it will be useful,
 * but WITHOUT ANY WARRANTY; without even the implied warranty of
 * MERCHANTABILITY or FITNESS FOR A PARTICULAR PURPOSE. See the
 * GNU General Public License for more details.
 *
 * You should have received a copy of the GNU General Public License
 * along with this program; if not, write to the Free Software
 * Foundation, Inc., 59 Temple Place - Suite 330, Boston, MA 02111-1307, USA.
 *
 * Original Version written by: Gunay ARSLAN <arslan@gunes.medyatext.com.tr>
 * This version by: James O'Kane <jo2y@midnightlinux.com>
 * Modifications by Steve Brown, <steve@electronic.co.uk>
 *      B.J. Black, <bj@taos.com>
 *      Kyle Smith, <kyle@13th-floor.org>
 * Patch integration by Moriyoshi Koizumi, <moriyoshi@at.wakwak.com>,
 * based on the patches by the following contributors:
 *        Paul Bryan (check_acct_mgmt service support)
 *        Kev Green (Documentation, UNIX socket option)
 *        Kees Cook (Misc. clean-ups and more)
 *        Fredrik Rambris (RPM spec file)
 *        Peter E. Stokke (chauthtok service support)
 *        Sergey Matveychuk (OpenPAM support)
 * Package unmaintained for some years; now taken care of by Nigel Cunningham
 *   https://github.com/NigelCunningham/pam-MySQL
 */

#define _GNU_SOURCE

#define PAM_SM_AUTH
#define PAM_SM_ACCOUNT
#define PAM_SM_SESSION
#define PAM_SM_PASSWORD

#ifdef HAVE_CONFIG_H
#include "config.h"
#endif

#include <stdio.h>
#include <stdlib.h>

#ifdef HAVE_UNISTD_H
#include <unistd.h>
#endif

#ifdef HAVE_SYSLOG_H
#include <syslog.h>
#endif

#ifdef HAVE_STDARG_H
#include <stdarg.h>
#endif

#ifdef HAVE_ALLOCA_H
#include <alloca.h>
#endif

#ifdef HAVE_STRING_H
#include <string.h>
#endif

#ifdef HAVE_STRINGS_H
#include <strings.h>
#endif

#ifdef HAVE_SYS_SOCKET_H
#include <sys/socket.h>
#endif

#include <time.h>

#ifdef HAVE_ERRNO_H
#include <errno.h>
#endif

#ifdef HAVE_FCNTL_H
#include <fcntl.h>
#endif

#ifdef HAVE_SYS_STAT_H
#include <sys/stat.h>
#endif

#ifdef HAVE_SYS_TYPES_H
#include <sys/types.h>
#endif

#ifdef HAVE_SYS_PARAM_H
#include <sys/param.h>
#endif

#ifdef HAVE_NETINET_IN_H
#include <netinet/in.h>
#endif

#ifdef HAVE_ARPA_INET_H
#include <arpa/inet.h>
#endif

#ifdef HAVE_NETDB_H
#include <netdb.h>
#endif

#ifdef HAVE_CRYPT_H
#include <crypt.h>
#endif

#ifndef HAVE_OPENSSL
#ifdef HAVE_MD5_H
#include <md5.h>
#endif

#if defined(HAVE_SASL_MD5_H) && (defined(HAVE_CYRUS_SASL_V1) || defined(HAVE_CYRUS_SASL_V2))
#define USE_SASL_MD5
#include <md5global.h>
#include <md5.h>
#endif
#endif

#ifdef HAVE_OPENSSL
#include <openssl/md5.h>
#include <openssl/sha.h>
#include <openssl/bio.h>
#include <openssl/evp.h>
#include <openssl/buffer.h>
#include <assert.h>
#endif

#ifdef HAVE_MYSQL_H
#include <mysql.h>
#endif

/*
 * Definitions for the externally accessible functions in this file (these
 * definitions are required for static modules but strongly encouraged
 * generally) they are used to instruct the modules include file to define their
 * prototypes.
 */

#define PAM_SM_AUTH
#define PAM_SM_ACCOUNT
#define PAM_SM_SESSION
#define PAM_SM_PASSWORD

#include <security/pam_appl.h>
#include <security/pam_modules.h>

#ifndef PAM_EXTERN
#define PAM_EXTERN
#endif

#ifndef LOG_AUTHPRIV
#define LOG_AUTHPRIV LOG_AUTH
#endif

#ifdef LINUX_PAM_CONST_BUG
#define PAM_AUTHTOK_RECOVERY_ERR PAM_AUTHTOK_RECOVER_ERR
#endif

#ifndef HAVE_MAKE_SCRAMBLED_PASSWORD
#include "crypto.h"
#include "crypto-sha1.h"

/**
 * Implementation of make_scrambled_password.
 *
 * Taken from commit 2db6b50c7b7c638104bd9639994f0574e8f4813c in Pure-ftp
 * source.
 *
 * @param char scrambled_password
 *   The buffer into which the password should be saved.
 * @param char password
 *   The password to be scrambled.
 */
void make_scrambled_password(char scrambled_password[42], const char password[255])
{
    SHA1_CTX ctx;
    unsigned char h0[20], h1[20];

    SHA1Init(&ctx);
    SHA1Update(&ctx, password, strlen(password));
    SHA1Final(h0, &ctx);
    SHA1Init(&ctx);
    SHA1Update(&ctx, h0, sizeof h0);
#ifdef HAVE_EXPLICIT_BZERO
    explicit_bzero(h0, strlen(password));
#else
    volatile unsigned char *pnt_ = (volatile unsigned char *) h0;
    size_t i = (size_t) 0U;

    while (i < strlen(password)) {
        pnt_[i++] = 0U;
    }
#endif

    SHA1Final(h1, &ctx);
    *scrambled_password = '*';
    hexify(scrambled_password + 1U, h1, 42, sizeof h1);
}
#endif

#define PAM_MODULE_NAME "pam_mysql"
#define PAM_MYSQL_LOG_PREFIX PAM_MODULE_NAME " - "
#define PLEASE_ENTER_PASSWORD "Password:"
#define PLEASE_ENTER_OLD_PASSWORD "Current Password:"
#define PLEASE_ENTER_NEW_PASSWORD "New Password:"
#define PLEASE_REENTER_NEW_PASSWORD "Retype New Password:"

enum _pam_mysql_err_t {
    PAM_MYSQL_ERR_SUCCESS = 0,
    PAM_MYSQL_ERR_UNKNOWN = -1,
    PAM_MYSQL_ERR_NO_ENTRY = 1,
    PAM_MYSQL_ERR_ALLOC = 2,
    PAM_MYSQL_ERR_INVAL = 3,
    PAM_MYSQL_ERR_BUSY = 4,
    PAM_MYSQL_ERR_DB = 5,
    PAM_MYSQL_ERR_MISMATCH = 6,
    PAM_MYSQL_ERR_IO = 7,
    PAM_MYSQL_ERR_SYNTAX = 8,
    PAM_MYSQL_ERR_EOF = 9,
    PAM_MYSQL_ERR_NOTIMPL = 10
};

enum _pam_mysql_config_token_t {
    PAM_MYSQL_CONFIG_TOKEN_EQUAL = 0,
    PAM_MYSQL_CONFIG_TOKEN_NEWLINE,
    PAM_MYSQL_CONFIG_TOKEN_STRING,
    PAM_MYSQL_CONFIG_TOKEN_SEMICOLON,
    PAM_MYSQL_CONFIG_TOKEN_COMMENT,
    PAM_MYSQL_CONFIG_TOKEN__LAST
};

#define PAM_MYSQL_USER_STAT_EXPIRED         0x0001
#define PAM_MYSQL_USER_STAT_AUTHTOK_EXPIRED 0x0002
#define PAM_MYSQL_USER_STAT_NULL_PASSWD     0x0004

#define PAM_MYSQL_CAP_CHAUTHTOK_SELF    0x0001
#define PAM_MYSQL_CAP_CHAUTHTOK_OTHERS    0x0002

typedef struct _pam_mysql_ctx_t {
    MYSQL *mysql_hdl;
    char *host;
    char *where;
    char *db;
    char *user;
    char *passwd;
    char *table;
    char *update_table;
    char *usercolumn;
    char *passwdcolumn;
    char *statcolumn;
    int crypt_type;
    int use_323_passwd;
    int md5;
    int sqllog;
    int verbose;
    int use_first_pass;
    int try_first_pass;
    int disconnect_every_op;
    char *logtable;
    char *logmsgcolumn;
    char *logpidcolumn;
    char *logusercolumn;
    char *loghostcolumn;
    char *logrhostcolumn;
    char *logtimecolumn;
    char *config_file;
    char *my_host_info;
} pam_mysql_ctx_t; /*Max length for most MySQL fields is 16 */

typedef enum _pam_mysql_err_t pam_mysql_err_t;

typedef enum _pam_mysql_config_token_t pam_mysql_config_token_t;

typedef int(*pam_mysql_option_getter_t)(void *val, const char **pretval, int *to_release);

typedef int(*pam_mysql_option_setter_t)(void *val, const char *newval_str);

typedef struct _pam_mysql_option_accessor_t {
    pam_mysql_option_getter_t get_op;
    pam_mysql_option_setter_t set_op;
} pam_mysql_option_accessor_t;

typedef struct _pam_mysql_option_t {
    const char *name;
    size_t name_len;
    size_t offset;
    pam_mysql_option_accessor_t *accessor;
} pam_mysql_option_t;

typedef struct _pam_mysql_str_t {
    char *p;
    size_t len;
    size_t alloc_size;
    int mangle;
} pam_mysql_str_t;

struct _pam_mysql_entry_handler_t;

typedef pam_mysql_err_t (*pam_mysql_handle_entry_fn_t)(
        struct _pam_mysql_entry_handler_t *, int, const char *, size_t,
        const char *, size_t);

typedef struct _pam_mysql_entry_handler_t {
    pam_mysql_ctx_t *ctx;
    pam_mysql_handle_entry_fn_t handle_entry_fn;
    pam_mysql_option_t *options;
} pam_mysql_entry_handler_t;

typedef struct _pam_mysql_config_parser_t {
    pam_mysql_ctx_t *ctx;
    pam_mysql_entry_handler_t *hdlr;
} pam_mysql_config_parser_t;

typedef struct _pam_mysql_stream_t {
    int fd;
    unsigned char buf[2][2048];
    unsigned char *buf_start;
    unsigned char *buf_ptr;
    unsigned char *buf_end;
    unsigned char *pushback;
    size_t buf_in_use;
    int eof;
} pam_mysql_stream_t;

typedef struct _pam_mysql_config_scanner_t {
    pam_mysql_ctx_t *ctx;
    pam_mysql_str_t image;
    pam_mysql_config_token_t token;
    pam_mysql_stream_t *stream;
    int state;
} pam_mysql_config_scanner_t;

/* prototypes */
/* General PAM Prototypes */
PAM_EXTERN int pam_sm_authenticate(pam_handle_t *pamh,
        int flags, int argc, const char **argv);
PAM_EXTERN int pam_sm_chauthtok(pam_handle_t *pamh, int flags, int argc,
        const char **argv);
PAM_EXTERN int pam_sm_acct_mgmt(pam_handle_t *pamh, int flags, int argc,
        const char **argv);
PAM_EXTERN int pam_sm_setcred(pam_handle_t *pamh, int flags, int argc,
        const char **argv);
PAM_EXTERN int pam_sm_open_session(pam_handle_t *pamh, int flags, int argc,
        const char **argv);
PAM_EXTERN int pam_sm_close_session(pam_handle_t *pamh, int flags, int argc,
        const char **argv);

/* static prototypes */
static void pam_mysql_cleanup_hdlr(pam_handle_t *pamh, void * voiddata, int status);

/* pam_mysql methods */
static pam_mysql_err_t pam_mysql_retrieve_ctx(pam_mysql_ctx_t **pretval, pam_handle_t *pamh);

static pam_mysql_err_t pam_mysql_init_ctx(pam_mysql_ctx_t *);
static void pam_mysql_destroy_ctx(pam_mysql_ctx_t *);
static void pam_mysql_saltify(pam_mysql_ctx_t *, char *salt, const char *salter );
static pam_mysql_err_t pam_mysql_parse_args(pam_mysql_ctx_t *, int argc, const char **argv);
static pam_mysql_err_t pam_mysql_open_db(pam_mysql_ctx_t *);
static void pam_mysql_close_db(pam_mysql_ctx_t *);
static pam_mysql_err_t pam_mysql_check_passwd(pam_mysql_ctx_t *ctx,
        const char *user, const char *passwd, int null_inhibited);
static pam_mysql_err_t pam_mysql_update_passwd(pam_mysql_ctx_t *,
        const char *user, const char *new_passwd);
static pam_mysql_err_t pam_mysql_query_user_stat(pam_mysql_ctx_t *,
        int *pretval, const char *user);
static pam_mysql_err_t pam_mysql_query_user_caps(pam_mysql_ctx_t *,
        int *pretval, const char *user);
static pam_mysql_err_t pam_mysql_sql_log(pam_mysql_ctx_t *, const char *msg,
        const char *user, const char *host);
static pam_mysql_err_t pam_mysql_get_host_info(pam_mysql_ctx_t *,
        const char **pretval);

static size_t strnncpy(char *dest, size_t dest_size, const char *src, size_t src_len);
static void *xcalloc(size_t nmemb, size_t size);
static char *xstrdup(const char *ptr);
static void xfree(void *ptr);
static void xfree_overwrite(char *ptr);

/**
 * Local strnncpy.
 *
 * @param char* dest
 *   Pointer to a string into which the string should be copied.
 * @param size_t dest_size
 *   The size of the destination buffer.
 * @param char *src
 *   Pointer to the source string.
 * @param size_t src_len
 *   The length of the source string.
 *
 * @return size_t
 *   The length of the copied data.
 */
static size_t strnncpy(char *dest, size_t dest_size, const char *src, size_t src_len)
{
    size_t cpy_len;
    dest_size--;
    cpy_len = (dest_size < src_len ? dest_size: src_len);

    memcpy(dest, src, cpy_len);

    dest[cpy_len] = '\0';

    return cpy_len;
}

/**
 * Allocate space for an array of elements of equal size.
 *
 * The product of the size and number of items must not exceed the capacity
 * of a signed int (if I've understood the check correctly!)
 *
 * Memory is cleared.
 *
 * @param size_t nmemb
 *   The number of array elements.
 * @param size_t size
 *   The size of each element.
 *
 * @return mixed
 *   NULL if no allocation is made, or a cleared array of the requested size.
 */
static void *xcalloc(size_t nmemb, size_t size)
{
    void *retval;
    double v = ((double)size) * (int)(nmemb & (((size_t)-1) >> 1));

    if (v != nmemb * size) {
        return NULL;
    }

    retval = calloc(nmemb, size);

    return retval;
}

/**
 * Adjust the amount of space allocated for an array of elements of equal size.
 *
 * The product of the size and number of items must not exceed the capacity
 * of a signed int.
 *
 * @param size_t nmemb
 *   The number of array elements.
 * @param size_t size
 *   The size of each element.
 *
 * @return mixed
 *   NULL if no allocation is made, or a cleared array of the requested size.
 */
static void *xrealloc(void *ptr, size_t nmemb, size_t size)
{
    void *retval;
    size_t total = nmemb * size;

    if (((double)size) * (int)(nmemb & (((size_t)-1) >> 1)) != total) {
        return NULL;
    }

    retval = realloc(ptr, total);

    return retval;
}

/**
 * Duplicate a string.
 *
 * @param const char *ptr
 *   The string to be duplicated.
 *
 * @return mixed.
 *   A copy of the string or NULL if memory allocation failed.
 */
static char *xstrdup(const char *ptr)
{
    size_t len = strlen(ptr) + sizeof(char);
    char *retval = xcalloc(sizeof(char), len);

    if (retval == NULL) {
        return NULL;
    }

    memcpy(retval, ptr, len);

    return retval;
}

/**
 * Free memory allocated with malloc.
 *
 * @param void *ptr
 *   A pointer to the allocation.
 */
static void xfree(void *ptr)
{
    if (ptr != NULL) {
        free(ptr);
    }
}

/**
 * Clear memory and free it.
 *
 * @param char *ptr
 *   The memory to be cleared and freed.
 */
static void xfree_overwrite(char *ptr)
{
    if (ptr != NULL) {
        char *p;
        for (p = ptr; *p != '\0'; p++) {
            *p = '\0';
        }
        free(ptr);
    }
}

/**
 * Skip instances of a list of delimiters in an input buffer.
 *
 * @param void *buf
 *   The memory
 * @param size_t buf_len
 *   The length of the input buffer.
 * @param const unsigned char *delims
 *   A pointer to an array of single character delimiters.
 * @param size_t ndelims
 *   The number of delimiters provided.
 *
 * @return unsigned char
 *   A pointer to the first delimiter found, or the end of the input buffer.
 */
static void *memspn(void *buf, size_t buf_len, const unsigned char *delims,
        size_t ndelims)
{
    unsigned char *buf_end = ((unsigned char *)buf) + buf_len;
    unsigned char *p;

    switch (ndelims) {
    case 0:
        return buf_end;

    case 1:
        {
            unsigned char c = delims[0];

            for (p = (unsigned char *)buf; p < buf_end; p++) {
                if (*p != c) {
                    return (void *)p;
                }
            }
        }

        break;

    case 2:
        {
            unsigned char c1 = delims[0], c2 = delims[1];

            for (p = (unsigned char *)buf; p < buf_end; p++) {
                if (*p != c1 && *p != c2) {
                    return (void *)p;
                }
            }
        }

        break;

    default:
        {
            const unsigned char *delims_end = delims + ndelims;
            unsigned char and_mask = ~0, or_mask = 0;
            const unsigned char *q;

            for (q = delims; q < delims_end; q++) {
                and_mask &= *q;
                or_mask |= *q;
            }

            for (p = (unsigned char *)buf; p < buf_end; p++) {
                if ((*p & and_mask) == and_mask && (*p & or_mask) != 0) {
                    for (q = delims; *p != *q; q++) {
                        if (q >= delims_end) {
                            return (void *)p;
                        }
                    }
                }
            }
        }

        break;
    }

    return NULL;
}

/**
 * Locate a delimiter or delimiters within a string.
 *
 * Scan for the earliest instance of a list of delimiters.
 *
 * @param void *buf
 *   The input buffer.
 * @param size_t buf_len
 *   The size of the input buffer.
 * @param const unsigned char *delims
 *   An array of single character delimiters.
 * @param size_t ndelims
 *   The number of delimiters.
 *
 * @return mixed
 *   The location of the first matching delimiter or NULL.
 */
static void *memcspn(void *buf, size_t buf_len, const unsigned char *delims,
        size_t ndelims)
{
    if (ndelims == 1) {
        return memchr(buf, delims[0], buf_len);
    } else {
        unsigned char *buf_end = ((unsigned char *)buf) + buf_len;
        const unsigned char *delims_end = delims + ndelims;
        unsigned char *p;

        for (p = (unsigned char *)buf; p < buf_end; p++) {
            const unsigned char *q;

            for (q = delims; q < delims_end; q++) {
                if (*p == *q) {
                    return (void *)p;
                }
            }
        }

        return NULL;
    }
}

/**
 * pam_mysql_md5_data
 *
 * AFAIK, only FreeBSD has MD5Data() defined in md5.h
 * better MD5 support will appear in 0.5
 */
#ifdef HAVE_MD5DATA
#define HAVE_PAM_MYSQL_MD5_DATA
#define pam_mysql_md5_data MD5Data
#elif defined(HAVE_OPENSSL) || (defined(HAVE_SASL_MD5_H) && defined(USE_SASL_MD5)) || (!defined(HAVE_OPENSSL) && defined(HAVE_SOLARIS_MD5))
#if defined(USE_SASL_MD5)
/**
 * Get the MD5 hash of a string.
 *
 * @param const unsigned char *d
 *   The string for which a MD5 sum is to be computed.
 * @param unsigned int n
 *   The length of the input.
 * @param unsigned char *md
 *   The buffer into which the MD5 sum will be placed.
 *
 * @return unsigned char *
 *   The output buffer location.
 */
static unsigned char *MD5(const unsigned char *d, unsigned int n,
        unsigned char *md)
{
    MD5_CTX ctx;

    _sasl_MD5Init(&ctx);

    _sasl_MD5Update(&ctx, (unsigned char *)d, n);

    _sasl_MD5Final(md, &ctx);

    return md;
}
#elif defined(USE_SOLARIS_MD5)
#define MD5(d, n, md) md5_calc(d, md, n)
#endif
#define HAVE_PAM_MYSQL_MD5_DATA
/**
 * Calculate a MD5 sum and return as a hex string.
 *
 * @param const unsigned char *d
 *   The input buffer.
 * @param unsigned int sz
 *   The size of the input.
 * @param char *md
 *   A pointer to the output buffer (NULL or at least 33 bytes).
 *
 * @return char *
 *   A pointer to the output buffer.
 */
static char *pam_mysql_md5_data(const unsigned char *d, unsigned int sz, char *md)
{
    size_t i, j;
    unsigned char buf[16];

    if (md == NULL) {
        if ((md = xcalloc(32 + 1, sizeof(char))) == NULL) {
            return NULL;
        }
    }

    MD5(d, (unsigned long)sz, buf);

    for (i = 0, j = 0; i < 16; i++, j += 2) {
        md[j + 0] = "0123456789abcdef"[(int)(buf[i] >> 4)];
        md[j + 1] = "0123456789abcdef"[(int)(buf[i] & 0x0f)];
    }
    md[j] = '\0';

    return md;
}
#endif

#if defined(HAVE_OPENSSL)
#define HAVE_PAM_MYSQL_SHA1_DATA
/**
 * Implementation of calcDecodeLength
 *
 * Calculates the length of a decoded string
 * Copyright (c) 2013 Barry Steyn
 * https://gist.github.com/barrysteyn/7308212
 *
 * @param char* b64input
 *   The buffer of the encoded string.
 *
 * @return size_t
 *   The length of the decoded string
 */
static size_t calcDecodeLength(const char* b64input) {
	size_t len = strlen(b64input),
		padding = 0;

	if (b64input[len-1] == '=' && b64input[len-2] == '=') //last two chars are =
		padding = 2;
	else if (b64input[len-1] == '=') //last char is =
		padding = 1;

	return (len*3)/4 - padding;
}

/**
 * Implementation of Base64Encode
 *
 * Encodes a binary safe base 64 string
 * Copyright (c) 2013 Barry Steyn
 * https://gist.github.com/barrysteyn/7308212
 *
 * @param unsigned char* buffer
 *   The buffer of the "normal" string as input.
 * @param size_t length
 *   The length of the "normal" string.
 * @param char** b64text
 *   The buffer of the encoded string.
 *
 * @return int
 *   0 = success
 */
int Base64Encode(const unsigned char* buffer, size_t length, char** b64text) {
	BIO *bio, *b64;
	BUF_MEM *bufferPtr;
	size_t b64len;

	b64 = BIO_new(BIO_f_base64());
	bio = BIO_new(BIO_s_mem());
	bio = BIO_push(b64, bio);

	BIO_set_flags(bio, BIO_FLAGS_BASE64_NO_NL); //Ignore newlines - write everything in one line
	BIO_set_close(bio, BIO_CLOSE);
	BIO_write(bio, buffer, length);
	BIO_flush(bio);

	BIO_get_mem_ptr(bio, &bufferPtr);
	b64len = bufferPtr->length;
	(*b64text) = (char *) malloc((b64len + 1) * sizeof(char));
	memcpy(*b64text, bufferPtr->data, b64len);
	(*b64text)[b64len] = '\0';
	BIO_free_all(bio);

	return (0); //success
}

/**
 * Implementation of Base64Decode
 *
 * Decodes a base64 encoded string
 * Copyright (c) 2013 Barry Steyn
 * https://gist.github.com/barrysteyn/7308212
 *
 * @param unsigned char* b64message
 *   The buffer of the Base64 encoded string as input.
 * @param char** buffer
 *   The buffer of the decoded string.
 * @param size_t length
 *   The length of the decoded string.
 *
 * @return int
 *   0 = success
 */
static int Base64Decode(char* b64message, unsigned char** buffer, size_t* length) {
	BIO *bio, *b64;

	int decodeLen = calcDecodeLength(b64message);
	*buffer = (unsigned char*)malloc(decodeLen + 1);
	(*buffer)[decodeLen] = '\0';

	bio = BIO_new_mem_buf(b64message, -1);
	b64 = BIO_new(BIO_f_base64());
	bio = BIO_push(b64, bio);

	BIO_set_flags(bio, BIO_FLAGS_BASE64_NO_NL); //Do not use newlines to flush buffer
	*length = BIO_read(bio, *buffer, strlen(b64message));
	assert(*length == decodeLen); //length should equal decodeLen, else something went horribly wrong
	BIO_free_all(bio);

	return (0); //success
}

/**
 * Calculate the SHA1 hash of input and return as a hex string.
 *
 * @param const unsigned char *d
 *   The input buffer location.
 * @param unsigned int sz
 *   The size of the input.
 * @param char *md
 *   A pointer to the output buffer (NULL or at least 41 bytes).
 *
 * @return char *
 *   A pointer to the output buffer.
 */
static char *pam_mysql_sha1_data(const unsigned char *d, unsigned int sz, char *md)
{
    size_t i, j;
    unsigned char buf[20];

    if (md == NULL) {
        if ((md = xcalloc(40 + 1, sizeof(char))) == NULL) {
            return NULL;
        }
    }

    SHA1(d, (unsigned long)sz, buf);

    for (i = 0, j = 0; i < 20; i++, j += 2) {
        md[j + 0] = "0123456789abcdef"[(int)(buf[i] >> 4)];
        md[j + 1] = "0123456789abcdef"[(int)(buf[i] & 0x0f)];
    }
    md[j] = '\0';

    return md;
}

/**
 * Calculate the SHA256 hash of input and return as a hex string.
 *
 * @param const unsigned char *d
 *   The input buffer location.
 * @param unsigned int sz
 *   The size of the input.
 * @param char *md
 *   A pointer to the output buffer (NULL or at least 65 bytes).
 *
 * @return char *
 *   A pointer to the output buffer.
 */
static char *pam_mysql_sha256_data(const unsigned char *d, unsigned int sz, char *md)
{
    size_t i, j;
    unsigned char buf[32];

    if (md == NULL) {
        if ((md = xcalloc(64 + 1, sizeof(char))) == NULL) {
            return NULL;
        }
    }

    SHA256(d, (unsigned long)sz, buf);

    for (i = 0, j = 0; i < 32; i++, j += 2) {
        md[j + 0] = "0123456789abcdef"[(int)(buf[i] >> 4)];
        md[j + 1] = "0123456789abcdef"[(int)(buf[i] & 0x0f)];
    }
    md[j] = '\0';

    return md;
}

#define HAVE_PAM_MYSQL_SHA256_DATA

/**
 * Calculate the SHA512 hash of input and return as a hex string.
 *
 * @param const unsigned char *d
 *   The input buffer location.
 * @param unsigned int sz
 *   The size of the input.
 * @param char *md
 *   A pointer to the output buffer (NULL or at least 129 bytes).
 *
 * @return char *
 *   A pointer to the output buffer.
 */
static char *pam_mysql_sha512_data(const unsigned char *d, unsigned int sz, char *md)
{
    size_t i, j;
    unsigned char buf[64];

    if (md == NULL) {
        if ((md = xcalloc(128 + 1, sizeof(char))) == NULL) {
            return NULL;
        }
    }

    SHA512(d, (unsigned long)sz, buf);

    for (i = 0, j = 0; i < 64; i++, j += 2) {
        md[j + 0] = "0123456789abcdef"[(int)(buf[i] >> 4)];
        md[j + 1] = "0123456789abcdef"[(int)(buf[i] & 0x0f)];
    }
    md[j] = '\0';

    return md;
}

#define HAVE_PAM_MYSQL_SHA512_DATA

/**
 * Calculate the salted SHA hash and return as a base64 string.
 *
 * @param const unsigned char *d
 *   The input buffer.
 * @param unsigned int sz
 *   The size of the input.
 * @param char *salt
 *   A pointer to the salt string.
 * @param size_t salt_length
 *   The size of the salt string.
 * @param char *md
 *   A pointer to the output buffer (NULL or at least 33 bytes).
 *
 * @return char *
 *   A pointer to the output buffer.
 */
static char *pam_mysql_ssha_data(const unsigned char *d, size_t sz, char *salt, size_t salt_length, char *md)
{
	if (md == NULL) {
		if ((md = xcalloc(40 + 1, sizeof(char))) == NULL) {
			return NULL;
		}
	}

	unsigned char sha_hash_data[sz + salt_length];
	memcpy(sha_hash_data, d, sz);
	memcpy(&(sha_hash_data[sz]), salt, salt_length);

	unsigned char buf[20];
	SHA1(sha_hash_data, sz + salt_length, buf);

	unsigned char b64_hash_data[20 + salt_length];
	memcpy(b64_hash_data, buf, 20);
	memcpy(&(b64_hash_data[20]), salt, salt_length);

	char* base64EncodeOutput;
	Base64Encode(b64_hash_data, 20 + salt_length, &base64EncodeOutput);

	memcpy(md, base64EncodeOutput, strlen(base64EncodeOutput) + 1);

	return md;
}
#endif

#if defined(HAVE_PAM_MYSQL_SHA1_DATA) && defined(HAVE_PAM_MYSQL_MD5_DATA)
#define HAVE_PAM_MYSQL_DRUPAL7
/**
 * The standard log2 number of iterations for password stretching. This should
 * increase by 1 every Drupal version in order to counteract increases in the
 * speed and power of computers available to crack the hashes.
 */
#define DRUPAL_HASH_COUNT 14

/**
 * The minimum allowed log2 number of iterations for password stretching.
 */
#define DRUPAL_MIN_HASH_COUNT 7

/**
 * The maximum allowed log2 number of iterations for password stretching.
 */
#define DRUPAL_MAX_HASH_COUNT 30

/**
 * The expected (and maximum) number of characters in a hashed password.
 */
#define DRUPAL_HASH_LENGTH 55

/**
 * Returns a string for mapping an int to the corresponding base 64 character.
 *
 * @return char *
 *   The string for use in mapping ints to base 64 characters.
 */
static char * _password_itoa64(void)
{
    return "./0123456789ABCDEFGHIJKLMNOPQRSTUVWXYZabcdefghijklmnopqrstuvwxyz";
}

/**
 * Parse the log2 iteration count from a stored hash or setting string.
 *
 * @param char *setting
 *   The Drupal 7 password setting string.
 *
 * @return mixed
 *   -1 if the character wasn't found or the log2 iteration count.
 */
static int d7_password_get_count_log2(char *setting)
{
    char *itoa64 = _password_itoa64();
    int i;

    for (i = 0; i < strlen(itoa64); i++) {
        if (itoa64[i] == setting[3])
            return i;
    }
    return -1;
}

/**
 * Base64 encode a password.
 *
 * @param unsigned char *input
 *   The unencoded password.
 * @param int count
 *   The length of the input.
 * @param char *output
 *   The buffer for the encoded password.
 *
 * @return char *
 *   The location of the NULL terminating the output buffer.
 */
static char * _password_base64_encode(unsigned char *input, int count,
                                      char *output) {
    int i = 0, off = 0;
    char *itoa64 = _password_itoa64();
    unsigned long value;

    do {
        value = (unsigned long) input[i++];
        output[off++] = itoa64[value & 0x3f];
        if (i < count) {
            value |= (((unsigned long) input[i]) << 8);
        }
        output[off++] = itoa64[(value >> 6) & 0x3f];
        if (i++ >= count) {
            break;
        }
        if (i < count) {
            value |= (((unsigned long) input[i]) << 16);
        }
        output[off++] = itoa64[(value >> 12) & 0x3f];
        if (i++ >= count) {
            break;
        }
        output[off++] = itoa64[(value >> 18) & 0x3f];
    } while (i < count);

    output[off] = 0;

    return output;
}

/**
 * Calculate the Drupal 7 hash for a password.
 *
 * Strings may be binary and contain \0, so we can't use strlen.
 *
 * @param int use_md5
 *   Whether to use MD5 (non zero) or SHA512.
 * @param char *string1
 *   The first string (setting string)
 * @param int len1
 *   The length of the first string.
 * @param char *string2
 *   The second string (password)
 * @param int len2
 *   The length of the second string.
 *
 * @return mixed
 *   The D7 hash or NULL if memory could not be allocated.
 */
static char *d7_hash(int use_md5, char *string1, int len1, char *string2, int len2)
{
    int len = len1 + len2;
    char *combined = xcalloc(len, sizeof(char)), *output = xcalloc(129, sizeof(char));

    if (!combined) {
        syslog(LOG_AUTHPRIV | LOG_ERR, PAM_MYSQL_LOG_PREFIX "hash: Failed to allocate memory for combined value.");
        return NULL;
    }

    memcpy(combined, string1, len1);
    memcpy(combined + len1, string2, len2);

    if (use_md5)
        MD5(combined, (unsigned long)len, output);
    else
        SHA512(combined, (unsigned long)len, output);

    xfree(combined);
    return output;
}

/**
 * Encrypt a Drupal 7 password.
 *
 * The first 12 characters of an existing hash are its setting string.
 *
 * @param int use_md5
 *   Whether to use MD5 or SHA512.
 * @param char *password
 *   The unencryped password.
 * @param char *setting
 *   The setting string.
 *
 * @return mixed
 *   NULL if memory allocation failed or inputs were invalid, else a ponter to
 *   the encrypted password.
 */
static char * d7_password_crypt(int use_md5, char *password, char *setting) {
    char salt[9], *old, *new, *final;
    int expected, count, count_log2 = d7_password_get_count_log2(setting);
    int len;

    // Hashes may be imported from elsewhere, so we allow != DRUPAL_HASH_COUNT
    if (count_log2 < DRUPAL_MIN_HASH_COUNT || count_log2 > DRUPAL_MAX_HASH_COUNT) {
        syslog(LOG_AUTHPRIV | LOG_ERR, PAM_MYSQL_LOG_PREFIX "_password_crypt: count_log2 outside of range.");
        return NULL;
    }

    strncpy(salt, &setting[4], 8);
    salt[8] = '\0';
    if (strlen(salt) != 8) {
        syslog(LOG_AUTHPRIV | LOG_ERR, PAM_MYSQL_LOG_PREFIX "_password_crypt: Salt length is not 8.");
        return NULL;
    }

    // Convert the base 2 logarithm into an integer.
    count = 1 << count_log2;

    old = d7_hash(use_md5, salt , 8, password, strlen(password));

    do {
        new = d7_hash(use_md5, old , use_md5 ? 16 : 64, password, strlen(password));
        xfree(old);
        if (!new)
            return NULL;
        old = new;
    } while (--count);

    len = use_md5 ? 16 : 64;

    new = xcalloc(129, sizeof(char));
    memcpy(new, setting, 12);
    _password_base64_encode(old, len, &new[12]);
    xfree(old);
    // _password_base64_encode() of a 16 byte MD5 will always be 22 characters.
    // _password_base64_encode() of a 64 byte sha512 will always be 86 characters.
    expected = 12 + ((8 * len + 5) / 6);
    if (strlen(new) != expected) {
        syslog(LOG_AUTHPRIV | LOG_ERR, PAM_MYSQL_LOG_PREFIX "_password_crypt: Hash length not as expected.");
        xfree(new);
        return NULL;
    }

    final = xcalloc(DRUPAL_HASH_LENGTH + 1, sizeof(char));
    strncpy(final, new, DRUPAL_HASH_LENGTH);
    xfree(new);
    return final;
}

/**
 * Encrypt a provided password, using the same method applied to the password in
 * the database.
 *
 * @param const unsigned char *pwd
 *   The unencrypted password.
 * @param unsigned int sz
 *   The size of the password.
 * @param char *md
 *   The hashed, crypted password.
 * @param char *db_pwd
 *   The password stored in the DB.
 *
 * @return char *
 *   The encrypted password.
 */
static char *pam_mysql_drupal7_data(const unsigned char *pwd, unsigned int sz, char *md, char *db_pwd)
{
    char *stored_hash = db_pwd, *pwd_ptr = (char *) pwd, *hashed;
    int match = 0, offset = 0;

    // Algorithm taken from user_check_password in includes/password.c in D7.0.
    if (db_pwd[0] == 'U' && db_pwd[1] == '$') {
        // This may be an updated password from user_update_7000(). Such hashes
        // have 'U' added as the first character and need an extra md5().
        stored_hash = &db_pwd[1];
        offset++;
        pwd_ptr = pam_mysql_md5_data(pwd, (unsigned long)sz, md);
    } else
        stored_hash = &db_pwd[0];

    if (stored_hash[0] == '$' && stored_hash[2] == '$') {
        switch (stored_hash[1]) {
            case 'S':
                match = 1;
                hashed = d7_password_crypt(0, pwd_ptr, stored_hash);
                break;
            case 'H':
                // phpBB3 uses "$H$" for the same thing as "$P$".
            case 'P':
                match = 1;
                hashed = d7_password_crypt(1, pwd_ptr, stored_hash);
                break;
        }
    }

    if (!match || !hashed) {
        md[0] = db_pwd[0] + 1;
        return NULL;
    }
    memcpy(md, hashed, strlen(hashed));
    xfree(hashed);

    return md;
}
#endif

/* Option handlers */

/**
 * Getter for a string option.
 *
 * @param void *val
 *   The pointer to be set to the address of the option.
 * @param const char **pretval.
 *   Pointer to the start of the requested string.
 * @param int *to_release.
 *   Pointer to a flag indicating whether the caller should free val.
 *
 * @return pam_mysql_err_t
 *   Indication of whether the operation succeeded.
 */
static pam_mysql_err_t pam_mysql_string_opt_getter(void *val, const char **pretval, int *to_release)
{
    *pretval = *(char **)val;
    *to_release = 0;

    return PAM_MYSQL_ERR_SUCCESS;
}

/**
 * Setter for a string option.
 *
 * @param void *val
 *   A pointer to the string. Any existing value will be freed.
 * @param const char *newval_str
 *   Pointer to the new string value.
 *
 * @return pam_mysql_err_t
 *   Indication of whether the operation succeeded.
 */
static pam_mysql_err_t pam_mysql_string_opt_setter(void *val, const char *newval_str)
{
    if (*(char **)val != NULL) {
        xfree(*(char **)val);
    }

    if (NULL == (*(char **)val = xstrdup(newval_str))) {
        syslog(LOG_AUTHPRIV | LOG_CRIT, PAM_MYSQL_LOG_PREFIX "allocation failure at " __FILE__ ":%d", __LINE__);
        return PAM_MYSQL_ERR_ALLOC;
    }

    return PAM_MYSQL_ERR_SUCCESS;
}

/**
 * Getter for a boolean option.
 *
 * @param void *val
 *   The pointer to be set to the address of the option.
 * @param const char **pretval.
 *   Pointer to the start of the requested option.
 * @param int *to_release.
 *   Pointer to a flag indicating whether the caller should free val.
 *
 * @return pam_mysql_err_t
 *   Indication of whether the operation succeeded.
 */
static pam_mysql_err_t pam_mysql_boolean_opt_getter(void *val, const char **pretval, int *to_release)
{
    *pretval = (*(int *)val ? "true": "false");
    *to_release = 0;

    return PAM_MYSQL_ERR_SUCCESS;
}

/**
 * Setter for a boolean option.
 *
 * @param void *val
 *   A pointer to the boolean.
 * @param const char *newval_str
 *   Pointer to the new value.
 *
 * @return int
 *   Indication of whether the operation succeeded.
 */
static pam_mysql_err_t pam_mysql_boolean_opt_setter(void *val, const char *newval_str)
{
    *(int *)val = (strcmp(newval_str, "0") != 0 &&
            strcasecmp(newval_str, "N") != 0 &&
            strcasecmp(newval_str, "false") != 0 &&
            strcasecmp(newval_str, "no") != 0);

    return PAM_MYSQL_ERR_SUCCESS;
}

/**
 * Get the name matching a numeric key for a crypt method.
 *
 * @param void *val
 *   The index of the method.
 * @param const char **pretval
 *   A pointer that should be set to the address of the matching string.
 * @param int *
 *   Pointer to an integer indicating whether the caller should free val.
 *
 * @return pam_mysql_err_t
 *   Indication of success or failure.
 */
static pam_mysql_err_t pam_mysql_crypt_opt_getter(void *val, const char **pretval, int *to_release)
{
    switch (*(int *)val) {
        case 0:
            *pretval = "plain";
            break;

        case 1:
            *pretval = "Y";
            break;

        case 2:
            *pretval = "mysql";
            break;

        case 3:
            *pretval = "md5";
            break;

        case 4:
            *pretval = "sha1";
            break;

        case 5:
            *pretval = "drupal7";
            break;

        case 6:
            *pretval = "joomla15";
            break;

        case 7:
            *pretval = "ssha";
            break;

        case 8:
            *pretval = "sha512";
            break;

        case 9:
            *pretval = "sha256";
            break;

        default:
            *pretval = NULL;
    }

    *to_release = 0;

    return PAM_MYSQL_ERR_SUCCESS;
}

/* pam_mysql_crypt_opt_setter */
/**
 * Get the number matching a crypt method name.
 *
 * @param void *val
 *   Pointer to the integer value to be returned.
 * @param const char *newval_str
 *   Pointer to a string to be matched against method names.
 *
 * @return pam_mysql_err_t
 *   Indication of success or failure.
 */
static pam_mysql_err_t pam_mysql_crypt_opt_setter(void *val, const char *newval_str)
{
    if (strcmp(newval_str, "0") == 0 || strcasecmp(newval_str, "plain") == 0) {
        *(int *)val = 0;
        return PAM_MYSQL_ERR_SUCCESS;
    }

    if (strcmp(newval_str, "1") == 0 || strcasecmp(newval_str, "Y") == 0) {
        *(int *)val = 1;
        return PAM_MYSQL_ERR_SUCCESS;
    }

    if (strcmp(newval_str, "2") == 0 || strcasecmp(newval_str, "mysql") == 0) {
        *(int *)val = 2;
        return PAM_MYSQL_ERR_SUCCESS;
    }
    if (strcmp(newval_str, "3") == 0 || strcasecmp(newval_str, "md5") == 0) {
        *(int *)val = 3;
        return PAM_MYSQL_ERR_SUCCESS;
    }
    if (strcmp(newval_str, "4") == 0 || strcasecmp(newval_str, "sha1") == 0) {
        *(int *)val = 4;
        return PAM_MYSQL_ERR_SUCCESS;
    }

    if (strcmp(newval_str, "5") == 0 || strcasecmp(newval_str, "drupal7") == 0) {
        *(int *)val = 5;
        return PAM_MYSQL_ERR_SUCCESS;
    }

    if (strcmp(newval_str, "6") == 0 || strcasecmp(newval_str, "joomla15") == 0) {
        *(int *)val = 6;
        return PAM_MYSQL_ERR_SUCCESS;
    }

    if (strcmp(newval_str, "7") == 0 || strcasecmp(newval_str, "ssha") == 0) {
        *(int *)val = 7;
        return PAM_MYSQL_ERR_SUCCESS;
    }

    if (strcmp(newval_str, "8") == 0 || strcasecmp(newval_str, "sha512") == 0) {
        *(int *)val = 8;
        return PAM_MYSQL_ERR_SUCCESS;
    }

    if (strcmp(newval_str, "9") == 0 || strcasecmp(newval_str, "sha256") == 0) {
        *(int *)val = 9;
        return PAM_MYSQL_ERR_SUCCESS;
    }

    *(int *)val = 0;

    return PAM_MYSQL_ERR_INVAL;
}

/* option definitions */
#define PAM_MYSQL_OFFSETOF(type, x) ((size_t)&((type *)0)->x)

#define PAM_MYSQL_DEF_OPTION(name, accr) PAM_MYSQL_DEF_OPTION2(name, name, accr)


#define PAM_MYSQL_DEF_OPTION2(name, sname, accr) \
{ #name, sizeof(#name) - 1, PAM_MYSQL_OFFSETOF(pam_mysql_ctx_t, sname), accr }

static pam_mysql_option_accessor_t pam_mysql_string_opt_accr = {
    pam_mysql_string_opt_getter,
    pam_mysql_string_opt_setter
};

static pam_mysql_option_accessor_t pam_mysql_boolean_opt_accr = {
    pam_mysql_boolean_opt_getter,
    pam_mysql_boolean_opt_setter
};

static pam_mysql_option_accessor_t pam_mysql_crypt_opt_accr = {
    pam_mysql_crypt_opt_getter,
    pam_mysql_crypt_opt_setter
};

static pam_mysql_option_t options[] = {
    PAM_MYSQL_DEF_OPTION(host, &pam_mysql_string_opt_accr),
    PAM_MYSQL_DEF_OPTION(where, &pam_mysql_string_opt_accr),
    PAM_MYSQL_DEF_OPTION(db, &pam_mysql_string_opt_accr),
    PAM_MYSQL_DEF_OPTION(user, &pam_mysql_string_opt_accr),
    PAM_MYSQL_DEF_OPTION(passwd, &pam_mysql_string_opt_accr),
    PAM_MYSQL_DEF_OPTION(table, &pam_mysql_string_opt_accr),
    PAM_MYSQL_DEF_OPTION(update_table, &pam_mysql_string_opt_accr),
    PAM_MYSQL_DEF_OPTION(usercolumn, &pam_mysql_string_opt_accr),
    PAM_MYSQL_DEF_OPTION(passwdcolumn, &pam_mysql_string_opt_accr),
    PAM_MYSQL_DEF_OPTION(statcolumn, &pam_mysql_string_opt_accr),
    PAM_MYSQL_DEF_OPTION2(crypt, crypt_type, &pam_mysql_crypt_opt_accr),
    PAM_MYSQL_DEF_OPTION(md5, &pam_mysql_boolean_opt_accr),
    PAM_MYSQL_DEF_OPTION(sqllog, &pam_mysql_boolean_opt_accr),
    PAM_MYSQL_DEF_OPTION(verbose, &pam_mysql_boolean_opt_accr),
    PAM_MYSQL_DEF_OPTION(logtable, &pam_mysql_string_opt_accr),
    PAM_MYSQL_DEF_OPTION(logmsgcolumn, &pam_mysql_string_opt_accr),
    PAM_MYSQL_DEF_OPTION(logpidcolumn, &pam_mysql_string_opt_accr),
    PAM_MYSQL_DEF_OPTION(logusercolumn, &pam_mysql_string_opt_accr),
    PAM_MYSQL_DEF_OPTION(loghostcolumn, &pam_mysql_string_opt_accr),
    PAM_MYSQL_DEF_OPTION(logrhostcolumn, &pam_mysql_string_opt_accr),
    PAM_MYSQL_DEF_OPTION(logtimecolumn, &pam_mysql_string_opt_accr),
    PAM_MYSQL_DEF_OPTION(config_file, &pam_mysql_string_opt_accr),
    PAM_MYSQL_DEF_OPTION(use_323_passwd, &pam_mysql_boolean_opt_accr),
    PAM_MYSQL_DEF_OPTION(use_first_pass, &pam_mysql_boolean_opt_accr),
    PAM_MYSQL_DEF_OPTION(try_first_pass, &pam_mysql_boolean_opt_accr),
    PAM_MYSQL_DEF_OPTION(disconnect_every_op, &pam_mysql_boolean_opt_accr),
    PAM_MYSQL_DEF_OPTION2(debug, verbose, &pam_mysql_boolean_opt_accr),
    { NULL, 0, 0, NULL }
};

/* string functions */

/**
 * String initialisor.
 *
 * @param pam_mysql_str_t *str
 *   Pointer to the string to be initialised.
 * @param int mangle
 *   Value for the mangle attribute.
 *
 * @return pam_mysql_err_t
 *   Indication of success or failure.
 */
static pam_mysql_err_t pam_mysql_str_init(pam_mysql_str_t *str, int mangle)
{
    str->p = "";
    str->len = 0;
    str->alloc_size = 0;
    str->mangle = mangle;

    return PAM_MYSQL_ERR_SUCCESS;
}

/**
 * String destructor. Clears memory if mangle is set.
 *
 * @param pam_mysql_str_t *str
 *   Pointer to the string to be freed.
 */
static void pam_mysql_str_destroy(pam_mysql_str_t *str)
{
    if (str->alloc_size > 0) {
        if (str->mangle) {
            memset(str->p, 0, str->len);
        }
        xfree(str->p);
    }
}

/**
 * Modify a string structure to allow for a longer string.
 *
 * @param pam_mysql_str_t *str
 *   Pointer to the structure.
 * @param size_t len
 *   The amount of additional space required.
 *
 * @return pam_mysql_err_t
 *   Indication of success or failure.
 */
static pam_mysql_err_t pam_mysql_str_reserve(pam_mysql_str_t *str, size_t len)
{
    size_t len_req;

    {
        len_req = str->len + len;
        if (len_req < str->len) {
            syslog(LOG_AUTHPRIV | LOG_CRIT, PAM_MYSQL_LOG_PREFIX "integer overflow at " __FILE__ ":%d", __LINE__);
            return PAM_MYSQL_ERR_INVAL;
        }

        len_req += sizeof(char); // space for a string terminator
    }

    if (len_req >= str->alloc_size) {
        size_t cv = 0;
        size_t new_size = (str->alloc_size == 0 ? 1: str->alloc_size);
        char *new_buf;

        do {
            new_size *= 2;
            if (cv > new_size) {
                syslog(LOG_AUTHPRIV | LOG_CRIT, PAM_MYSQL_LOG_PREFIX "allocation failure at " __FILE__ ":%d", __LINE__);
                return PAM_MYSQL_ERR_ALLOC;
            }
            cv = new_size;
        } while (new_size < len_req);

        if (str->mangle) {
            if (NULL == (new_buf = xcalloc(new_size, sizeof(char)))) {
                syslog(LOG_AUTHPRIV | LOG_CRIT, PAM_MYSQL_LOG_PREFIX "allocation failure at " __FILE__ ":%d", __LINE__);
                return PAM_MYSQL_ERR_ALLOC;
            }

            memcpy(new_buf, str->p, str->len);
            memset(str->p, 0, str->len);
            if (str->alloc_size > 0) {
                xfree(str->p);
            }
        } else {
            if (str->alloc_size == 0) {
                if (NULL == (new_buf = xcalloc(new_size, sizeof(char)))) {
                    syslog(LOG_AUTHPRIV | LOG_CRIT, PAM_MYSQL_LOG_PREFIX "allocation failure at " __FILE__ ":%d", __LINE__);
                    return PAM_MYSQL_ERR_ALLOC;
                }
            } else {
                if (NULL == (new_buf = xrealloc(str->p, new_size, sizeof(char)))) {
                    syslog(LOG_AUTHPRIV | LOG_CRIT, PAM_MYSQL_LOG_PREFIX "allocation failure at " __FILE__ ":%d", __LINE__);
                    return PAM_MYSQL_ERR_ALLOC;
                }
            }
        }
        str->p = new_buf;
        str->alloc_size = new_size;
    }

    return PAM_MYSQL_ERR_SUCCESS;
}

/**
 * Append new content to an existing string.
 *
 * @param pam_mysql_str_t *str
 *   Pointer to the structure.
 * @param const char *s
 *   The string to be appended.
 * @param size_t len
 *   The length of the new string.
 *
 * @return pam_mysql_err_t
 *   Indication of success or failure.
 */
static pam_mysql_err_t pam_mysql_str_append(pam_mysql_str_t *str,
        const char *s, size_t len)
{
    pam_mysql_err_t err;

    if ((err = pam_mysql_str_reserve(str, len))) {
        return err;
    }

    memcpy(str->p + str->len, s, len);
    str->len += len;
    str->p[str->len] = '\0';

    return PAM_MYSQL_ERR_SUCCESS;
}

/**
 * Append a single character to a string.
 *
 * @param pam_mysql_str_t *str
 *   Pointer to the structure.
 * @param char c
 *   The character to be appended.
 *
 * @return pam_mysql_err_t
 *   Indication of success or failure.
 */
static pam_mysql_err_t pam_mysql_str_append_char(pam_mysql_str_t *str, char c)
{
    return pam_mysql_str_append(str, &c, sizeof(c));
}

/**
 * Truncate a string.
 *
 * @param pam_mysql_str_t *str
 *   Pointer to the structure.
 * @param size_t len
 *   The new string length.
 *
 * @return pam_mysql_err_t
 *   Indication of success or failure.
 */
static pam_mysql_err_t pam_mysql_str_truncate(pam_mysql_str_t *str, size_t len)
{
    if (len > str->len) {
        return PAM_MYSQL_ERR_INVAL;
    }

    str->len = len;

    if (str->alloc_size != 0) {
        str->p[len] = '\0';
    }

    return PAM_MYSQL_ERR_SUCCESS;
}

/* Stream functions */

/**
 * Open a stream.
 *
 * @param pam_mysql_stream_t *stream
 *   Pointer to the stream structure.
 * @param pam_mysql_ctx_t *ctx
 *   Pointer to the context data structure.
 * @param const char *file
 *   Pointer to the file name.
 *
 * @return pam_mysql_err_t
 *   Indication of success or failure.
 */
static pam_mysql_err_t pam_mysql_stream_open(pam_mysql_stream_t *stream,
        pam_mysql_ctx_t *ctx, const char *file)
{
    stream->buf_end = stream->buf_start = stream->buf_ptr = stream->buf[0];
    stream->pushback = NULL;
    stream->buf_in_use = 0;
    stream->eof = 0;

    if ((stream->fd = open(file, O_RDONLY)) == -1) {
        if (ctx->verbose) {
            switch (errno) {
                case EACCES:
                case EPERM:
                    syslog(LOG_AUTHPRIV | LOG_ERR, PAM_MYSQL_LOG_PREFIX "access to %s not permitted", file);
                    break;

                case EISDIR:
                    syslog(LOG_AUTHPRIV | LOG_ERR, PAM_MYSQL_LOG_PREFIX "%s is directory", file);
                    break;

#if HAVE_DECL_ELOOP
                case ELOOP:
                    syslog(LOG_AUTHPRIV | LOG_ERR, PAM_MYSQL_LOG_PREFIX "%s refers to an inresolvable symbolic link", file);
                    break;
#endif

                case EMFILE:
                    syslog(LOG_AUTHPRIV | LOG_ERR, PAM_MYSQL_LOG_PREFIX "too many opened files");
                    break;

                case ENFILE:
                    syslog(LOG_AUTHPRIV | LOG_ERR, PAM_MYSQL_LOG_PREFIX "too many opened files within this system");
                    break;

                case ENOENT:
                    syslog(LOG_AUTHPRIV | LOG_ERR, PAM_MYSQL_LOG_PREFIX "%s does not exist", file);
                    break;

                case ENOMEM:
                    syslog(LOG_AUTHPRIV | LOG_ERR, PAM_MYSQL_LOG_PREFIX "kernel resource exhausted");
                    break;

#if HAVE_DECL_EOVERFLOW
                case EOVERFLOW:
                    syslog(LOG_AUTHPRIV | LOG_ERR, PAM_MYSQL_LOG_PREFIX "%s is too big", file);
                    break;
#endif

                default:
                    syslog(LOG_AUTHPRIV | LOG_ERR, PAM_MYSQL_LOG_PREFIX "unknown error while opening %s", file);
                    break;
            }
        }

        return PAM_MYSQL_ERR_IO;
    }

    return PAM_MYSQL_ERR_SUCCESS;
}

/**
 * Close a stream.
 *
 * @param pam_mysql_stream_t *stream
 *   Pointer to the stream data structure.
 */
static void pam_mysql_stream_close(pam_mysql_stream_t *stream)
{
    if (stream->fd != -1) {
        close(stream->fd);
    }
}

/**
 * Get a single character from a stream.
 *
 * @param pam_mysql_stream_t *stream
 *   Pointer to the stream data structure.
 * @param int *retval
 *   Pointer to the int where the index should be stored.
 *
 * @return pam_mysql_err_t
 *   Indication of success or failure.
 */
static pam_mysql_err_t pam_mysql_stream_getc(pam_mysql_stream_t *stream,
        int *retval)
{
    if (stream->buf_ptr >= stream->buf_end) {
        ssize_t new_buf_len;
        unsigned char *new_buf = stream->buf[1 - stream->buf_in_use];

        if (stream->pushback != NULL) {
            stream->buf_end = stream->pushback;
            stream->pushback = NULL;
        } else {
            if (stream->eof) {
                return PAM_MYSQL_ERR_EOF;
            }

            if ((new_buf_len = read(stream->fd, new_buf, sizeof(stream->buf[0]))) == -1) {
                syslog(LOG_AUTHPRIV | LOG_ERR, PAM_MYSQL_LOG_PREFIX "I/O error");
                return PAM_MYSQL_ERR_IO;
            }

            if (new_buf_len == 0) {
                stream->eof = 1;
                return PAM_MYSQL_ERR_EOF;
            }

            stream->buf_end = new_buf + new_buf_len;
        }

        stream->buf_start = stream->buf_ptr = new_buf;
        stream->buf_in_use = 1 - stream->buf_in_use;
    }

    *retval = *(stream->buf_ptr++);

    return PAM_MYSQL_ERR_SUCCESS;
}

/**
 * Put back a character to the stream.
 *
 * @param pam_mysql_stream_t *stream
 *   Pointer to the stream structure.
 * @param int c
 *   The character to 'return' to the stream.
 *
 * @return pam_mysql_err_t
 *   Indication of success or failure.
 */
static pam_mysql_err_t pam_mysql_stream_ungetc(pam_mysql_stream_t *stream, int c)
{
    if (stream->buf_ptr == stream->buf_start) {
        if (stream->pushback != NULL) {
            return PAM_MYSQL_ERR_IO;
        }

        stream->pushback = stream->buf_end;
        stream->buf_in_use = 1 - stream->buf_in_use;
        stream->buf_start = stream->buf[stream->buf_in_use];
        stream->buf_ptr = stream->buf_start + sizeof(stream->buf[0]);
    }

    *(--stream->buf_ptr) = c;

    return PAM_MYSQL_ERR_SUCCESS;
}

/* pam_mysql_stream_skip_spn */
/**
 * Skip instances of a list of characters in the input stream.
 *
 * @param pam_mysql_stream_t *stream
 *   A pointer to the stream data structure.
 * @param const char *accept_cset
 *   A pointer to the set of characters to be skipped.
 * @param size_t naccepts
 *   The length of the list of characters to skip.
 *
 * @return pam_mysql_err_t
 *   Indication of success or failure.
 */
static pam_mysql_err_t pam_mysql_stream_skip_spn(pam_mysql_stream_t *stream,
        const char *accept_cset, size_t naccepts)
{
    unsigned char *p;

    if (stream->eof) {
        return PAM_MYSQL_ERR_EOF;
    }

    if ((p = (unsigned char *)memspn(stream->buf_ptr,
                    stream->buf_end - stream->buf_ptr, (const unsigned char *)accept_cset,
                    naccepts)) != NULL) {
        stream->buf_ptr = p;

        return PAM_MYSQL_ERR_SUCCESS;
    }

    if (stream->pushback != NULL) {
        stream->buf_in_use = 1 - stream->buf_in_use;
        stream->buf_start = stream->buf_ptr = stream->buf[stream->buf_in_use];
        stream->buf_end = stream->pushback;
        stream->pushback = NULL;

        if ((p = (unsigned char *)memspn(stream->buf_ptr,
                        stream->buf_end - stream->buf_ptr, (const unsigned char *)accept_cset,
                        naccepts)) != NULL) {
            stream->buf_ptr = p;

            return PAM_MYSQL_ERR_SUCCESS;
        }
    }

    for (;;) {
        ssize_t new_buf_len;

        if ((new_buf_len = read(stream->fd, stream->buf_start, sizeof(stream->buf[0]))) == -1) {
            syslog(LOG_AUTHPRIV | LOG_ERR, PAM_MYSQL_LOG_PREFIX "I/O error");
            return PAM_MYSQL_ERR_IO;
        }

        if (new_buf_len == 0) {
            stream->eof = 1;
            return PAM_MYSQL_ERR_EOF;
        }

        stream->buf_end = stream->buf_start + new_buf_len;

        if ((p = (unsigned char *)memspn(stream->buf_start, new_buf_len,
                        (const unsigned char *)accept_cset, naccepts)) != NULL) {
            stream->buf_ptr = p;

            break;
        }
    }

    return PAM_MYSQL_ERR_SUCCESS;
}

/**
 * Read a stream until a character in the list of delimiters is found, and
 * append the substr to an existing string.
 *
 * @param pam_mysql_stream_t *stream
 *   A pointer to the stream data structure.
 * @param pam_mysql_str_t *append_to
 *   A pointer to the string to which data should be appended.
 * @param int *found_delim
 *   A pointer to the delimiter that was found.
 * @param const char *delims
 *   A pointer to the list of delimiters to match.
 * @param size_t ndelims
 *   The number of items in the delims list.
 *
 * @return pam_mysql_err_t
 *   Indication of success or failure.
 */
static pam_mysql_err_t pam_mysql_stream_read_cspn(pam_mysql_stream_t *stream,
        pam_mysql_str_t *append_to, int *found_delim, const char *delims,
        size_t ndelims)
{
    pam_mysql_err_t err;
    unsigned char *p;
    ssize_t len;
    size_t rem_len;

    if (stream->eof) {
        return PAM_MYSQL_ERR_EOF;
    }

    if ((p = (unsigned char *)memcspn(stream->buf_ptr,
                    stream->buf_end - stream->buf_ptr, (const unsigned char *)delims,
                    ndelims)) != NULL) {
        if ((err = pam_mysql_str_append(append_to, (char *)stream->buf_ptr,
                        p - stream->buf_ptr))) {
            return err;
        }

        *found_delim = *p;
        stream->buf_ptr = p;

        return PAM_MYSQL_ERR_SUCCESS;
    }

    if ((err = pam_mysql_str_append(append_to, (char *)stream->buf_ptr,
                    stream->buf_end - stream->buf_ptr))) {
        return err;
    }

    if (stream->pushback != NULL) {
        stream->buf_in_use = 1 - stream->buf_in_use;
        stream->buf_start = stream->buf_ptr = stream->buf[stream->buf_in_use];
        stream->buf_end = stream->pushback;
        stream->pushback = NULL;

        if ((p = (unsigned char *)memcspn(stream->buf_ptr,
                        stream->buf_end - stream->buf_ptr,
                        (const unsigned char *)delims, ndelims)) != NULL) {
            if ((err = pam_mysql_str_append(append_to, (char *)stream->buf_ptr,
                            p - stream->buf_ptr))) {
                return err;
            }

            *found_delim = *p;
            stream->buf_ptr = p;

            return PAM_MYSQL_ERR_SUCCESS;
        }

        if ((err = pam_mysql_str_append(append_to, (char *)stream->buf_ptr,
                        stream->buf_end - stream->buf_ptr))) {
            return err;
        }
    }

    rem_len = 0;

    for (;;) {
        unsigned char *block;

        if ((err = pam_mysql_str_reserve(append_to,
                        sizeof(stream->buf[0]) - rem_len))) {
            return err;
        }

        block = (unsigned char*)append_to->p + append_to->len;

        if ((len = read(stream->fd, block, sizeof(stream->buf[0]))) == -1) {
            syslog(LOG_AUTHPRIV | LOG_ERR, PAM_MYSQL_LOG_PREFIX "I/O error");
            return PAM_MYSQL_ERR_IO;
        }

        if (len == 0) {
            stream->eof = 1;
            return PAM_MYSQL_ERR_EOF;
        }

        if ((p = (unsigned char *)memcspn(block, len,
                        (const unsigned char *)delims, ndelims)) != NULL) {
            size_t new_buf_len;

            append_to->len += p - block;
            new_buf_len = len - (p - block);

            memcpy(stream->buf_start, p, new_buf_len);

            stream->buf_ptr = stream->buf_start;
            stream->buf_end = stream->buf_start + new_buf_len;

            break;
        }

        append_to->len += len;
        rem_len = sizeof(stream->buf[0]) - len;
    }

    *found_delim = *p;
    append_to->p[append_to->len] = '\0';

    return PAM_MYSQL_ERR_SUCCESS;
}

/* config file scanner / parser */
static const char * pam_mysql_config_token_name[] = {
    "=",
    "<NEWLINE>",
    "<STRING_LITERAL>",
    ";",
    "<COMMENT>",
    NULL
};

/**
 * Initialise the scanner data structure.
 *
 * @param pam_mysql_config_scanner_t *scanner
 *   A pointer to the scanner data structure.
 * @param pam_mysql_ctx_t *ctx
 *   A pointer to the context data structure.
 * @param pam_mysql_stream_t *stream
 *   A pointer to the stream data structure.
 *
 * @return pam_mysql_err_t
 *   Indication of success or failure.
 */
static pam_mysql_err_t pam_mysql_config_scanner_init(
        pam_mysql_config_scanner_t *scanner, pam_mysql_ctx_t *ctx,
        pam_mysql_stream_t *stream)
{
    pam_mysql_err_t err;

    if ((err = pam_mysql_str_init(&scanner->image, 1))) {
        return err;
    }

    scanner->ctx = ctx;
    scanner->stream = stream;
    scanner->state = 0;

    return PAM_MYSQL_ERR_SUCCESS;
}

/**
 * Destroy a scanner data structure.
 *
 * @param pam_mysql_config_scanner_t *scanner
 *   A pointer to the scanner data structure.
 */
static void pam_mysql_config_scanner_destroy(
        pam_mysql_config_scanner_t *scanner)
{
    pam_mysql_str_destroy(&scanner->image);
}

/**
 * Get the next token in a stream.
 *
 * @param pam_mysql_config_scanner_t *scanner
 *   A pointer to the scanner data structure.
 *
 * @return pam_mysql_err_t
 *   Indication of success or failure.
 */
static pam_mysql_err_t pam_mysql_config_scanner_next_token(
        pam_mysql_config_scanner_t *scanner)
{
    pam_mysql_err_t err;
    int c;

    switch (scanner->state) {
        case 0:
            if ((err = pam_mysql_str_truncate(&scanner->image, 0))) {
                return err;
            }

            if ((err = pam_mysql_stream_getc(scanner->stream, &c))) {
                return err;
            }

            if (c == '#') {
                if ((err = pam_mysql_str_append_char(&scanner->image, c))) {
                    return err;
                }

                if ((err = pam_mysql_stream_read_cspn(scanner->stream,
                                &scanner->image, &c, "\n\r", sizeof("\n\r") - 1))) {
                    return err;
                }

                scanner->token = PAM_MYSQL_CONFIG_TOKEN_COMMENT;

                if ((err = pam_mysql_stream_getc(scanner->stream, &c))) {
                    return err;
                }

                if (c == '\r') {
                    if ((err = pam_mysql_stream_getc(scanner->stream, &c))) {
                        return err;
                    }

                    if (c != '\n') {
                        if ((err = pam_mysql_stream_ungetc(scanner->stream, c))) {
                            return err;
                        }
                    }
                }
                break;
            } else {
                if ((err = pam_mysql_stream_ungetc(scanner->stream, c))) {
                    return err;
                }
            }

        case 1:
            if ((err = pam_mysql_stream_skip_spn(scanner->stream,
                            " \t", sizeof(" \t") - 1))) {
                return err;
            }

            if ((err = pam_mysql_str_truncate(&scanner->image, 0))) {
                return err;
            }

            if ((err = pam_mysql_stream_getc(scanner->stream, &c))) {
                return err;
            }

            if ((err = pam_mysql_str_append_char(&scanner->image, c))) {
                return err;
            }

            switch (scanner->image.p[0]) {
                case '=':
                    scanner->token = PAM_MYSQL_CONFIG_TOKEN_EQUAL;
                    scanner->state = 2;
                    break;

                case ';':
                    scanner->token = PAM_MYSQL_CONFIG_TOKEN_SEMICOLON;
                    scanner->state = 1;
                    break;

                default:
                    if ((err = pam_mysql_stream_read_cspn(scanner->stream,
                                    &scanner->image, &c, "=; \t\n\r", sizeof("=; \t\n\r") - 1))) {
                        return err;
                    }
                    scanner->token = PAM_MYSQL_CONFIG_TOKEN_STRING;
                    scanner->state = 1;
                    break;

                case '\r':
                    if ((err = pam_mysql_stream_getc(scanner->stream, &c))) {
                        return err;
                    }

                    if (c != '\n') {
                        if ((err = pam_mysql_stream_ungetc(scanner->stream, c))) {
                            return err;
                        }
                    } else {
                        if ((err = pam_mysql_str_append_char(&scanner->image, c))) {
                            return err;
                        }
                    }

                    scanner->token = PAM_MYSQL_CONFIG_TOKEN_NEWLINE;
                    scanner->state = 0;
                    break;

                case '\n':
                    scanner->token = PAM_MYSQL_CONFIG_TOKEN_NEWLINE;
                    scanner->state = 0;
                    break;
            }
            break;

        case 2:
            if ((err = pam_mysql_stream_skip_spn(scanner->stream,
                            " \t", sizeof(" \t") - 1))) {
                return err;
            }

            if ((err = pam_mysql_str_truncate(&scanner->image, 0))) {
                return err;
            }

            if ((err = pam_mysql_stream_getc(scanner->stream, &c))) {
                return err;
            }

            if ((err = pam_mysql_str_append_char(&scanner->image, c))) {
                return err;
            }

            switch (scanner->image.p[0]) {
                case ';':
                    scanner->token = PAM_MYSQL_CONFIG_TOKEN_SEMICOLON;
                    scanner->state = 1;
                    break;

                default:
                    if ((err = pam_mysql_stream_read_cspn(scanner->stream,
                                    &scanner->image, &c, ";\n\r", sizeof(";\n\r") - 1))) {
                        return err;
                    }
                    scanner->token = PAM_MYSQL_CONFIG_TOKEN_STRING;
                    break;

                case '\r':
                    if ((err = pam_mysql_stream_getc(scanner->stream, &c))) {
                        return err;
                    }

                    if (c != '\n') {
                        if ((err = pam_mysql_stream_ungetc(scanner->stream, c))) {
                            return err;
                        }
                    } else {
                        if ((err = pam_mysql_str_append_char(&scanner->image, c))) {
                            return err;
                        }
                    }

                    scanner->token = PAM_MYSQL_CONFIG_TOKEN_NEWLINE;
                    scanner->state = 0;
                    break;

                case '\n':
                    scanner->token = PAM_MYSQL_CONFIG_TOKEN_NEWLINE;
                    scanner->state = 0;
                    break;
            }
            break;
    }

    return PAM_MYSQL_ERR_SUCCESS;
}

/**
 * Initialise the config parser data structure.
 *
 * pam_mysql_config_parser_t *parser
 *   A pointer to the parser data structure.
 * pam_mysql_ctx_t *ctx
 *   A pointer to the context data structure.
 * pam_mysql_entry_handler_t *hdlr
 *   A pointer to the handler data structure.
 *
 * @return pam_mysql_err_t
 *   Indication of success or failure.
 */
static pam_mysql_err_t pam_mysql_config_parser_init(
        pam_mysql_config_parser_t *parser, pam_mysql_ctx_t *ctx,
        pam_mysql_entry_handler_t *hdlr)
{
    parser->ctx = ctx;
    parser->hdlr = hdlr;

    return PAM_MYSQL_ERR_SUCCESS;
}

/**
 * Destroy the config parser data structure.
 *
 * @param pam_mysql_config_parser_t *parser
 *   A pointer to the parser data structure.
 */
static void pam_mysql_config_parser_destroy(pam_mysql_config_parser_t *parser)
{
    // Do nothing as it's a stack variable in the caller.
}

/**
 * Parse a configuration file.
 *
 * @param pam_mysql_config_parser_t *parser
 *   A pointer to the parser data structure.
 * @param pam_mysql_stream_t *stream
 *   A pointer to the stream data structure.
 *
 * @return pam_mysql_err_t
 *   Indication of success or failure.
 */
static pam_mysql_err_t pam_mysql_config_parser_parse(
        pam_mysql_config_parser_t *parser, pam_mysql_stream_t *stream)
{
    pam_mysql_err_t err;
    pam_mysql_config_scanner_t scanner;
    char *name = NULL;
    size_t name_len = 0;
    char *value = NULL;
    size_t value_len = 0;

    int state = 0;
    int line_num = 1;

    if ((err = pam_mysql_config_scanner_init(&scanner, parser->ctx, stream))) {
        return err;
    }

    while (!(err = pam_mysql_config_scanner_next_token(&scanner))) {
        switch (state) {
            case 0:
                switch (scanner.token) {
                    case PAM_MYSQL_CONFIG_TOKEN_STRING:
                        if (name == NULL || name_len < scanner.image.len) {
                            char *new_buf;

                            if (NULL == (new_buf = xrealloc(name,
                                            scanner.image.len + 1, sizeof(char)))) {
                                syslog(LOG_AUTHPRIV | LOG_CRIT, PAM_MYSQL_LOG_PREFIX "allocation failure at " __FILE__ ":%d", __LINE__);
                                err = PAM_MYSQL_ERR_ALLOC;
                                goto out;
                            }

                            name = new_buf;
                        }

                        memcpy(name, scanner.image.p, scanner.image.len + 1);
                        name_len = scanner.image.len;

                        state = 1;
                        break;

                    case PAM_MYSQL_CONFIG_TOKEN_NEWLINE:
                        line_num++;
                        break;

                    case PAM_MYSQL_CONFIG_TOKEN_COMMENT:
                        line_num++;
                        break;

                    default:
                        err = PAM_MYSQL_ERR_SYNTAX;
                        goto out;
                }
                break;

            case 1:
                switch (scanner.token) {
                    case PAM_MYSQL_CONFIG_TOKEN_EQUAL:
                        state = 2;
                        break;

                    default:
                        err = PAM_MYSQL_ERR_SYNTAX;
                        goto out;
                }
                break;

            case 2:
                switch (scanner.token) {
                    case PAM_MYSQL_CONFIG_TOKEN_SEMICOLON:
                        if (parser->hdlr &&
                                (err = parser->hdlr->handle_entry_fn(
                                                                     parser->hdlr, line_num, name, name_len,
                                                                     "", 0))) {
                            goto out;
                        }
                        state = 4;
                        break;

                    case PAM_MYSQL_CONFIG_TOKEN_NEWLINE:
                        if (parser->hdlr &&
                                (err = parser->hdlr->handle_entry_fn(
                                                                     parser->hdlr, line_num, name, name_len,
                                                                     "", 0))) {
                            goto out;
                        }
                        line_num++;
                        state = 0;
                        break;

                    case PAM_MYSQL_CONFIG_TOKEN_STRING:
                        if (value == NULL || value_len < scanner.image.len) {
                            char *new_buf;

                            if (NULL == (new_buf = xrealloc(value,
                                            scanner.image.len + 1, sizeof(char)))) {
                                syslog(LOG_AUTHPRIV | LOG_CRIT, PAM_MYSQL_LOG_PREFIX "allocation failure at " __FILE__ ":%d", __LINE__);
                                err = PAM_MYSQL_ERR_ALLOC;
                                goto out;
                            }

                            value = new_buf;
                        }

                        memcpy(value, scanner.image.p, scanner.image.len + 1);
                        value_len = scanner.image.len;

                        if (parser->hdlr &&
                                (err = parser->hdlr->handle_entry_fn(
                                                                     parser->hdlr, line_num, name, name_len,
                                                                     value, value_len))) {
                            goto out;
                        }
                        state = 3;
                        break;

                    default:
                        err = PAM_MYSQL_ERR_SYNTAX;
                        goto out;
                }
                break;

            case 3:
                switch (scanner.token) {
                    case PAM_MYSQL_CONFIG_TOKEN_SEMICOLON:
                        state = 4;
                        break;

                    case PAM_MYSQL_CONFIG_TOKEN_NEWLINE:
                        line_num++;
                        state = 0;
                        break;

                    default:
                        err = PAM_MYSQL_ERR_SYNTAX;
                        goto out;
                }
                break;

            case 4:
                switch (scanner.token) {
                    case PAM_MYSQL_CONFIG_TOKEN_NEWLINE:
                        line_num++;
                        state = 0;
                        break;

                    default:
                        err = PAM_MYSQL_ERR_SYNTAX;
                        goto out;
                }
                break;
        }
    }

    if (err == PAM_MYSQL_ERR_EOF) {
        err = PAM_MYSQL_ERR_SUCCESS;
    }

out:
    if (err == PAM_MYSQL_ERR_SYNTAX) {
        if (parser->ctx->verbose) {
            syslog(LOG_AUTHPRIV | LOG_ERR, PAM_MYSQL_LOG_PREFIX "unexpected token %s on line %d\n",
                    pam_mysql_config_token_name[scanner.token],
                    line_num);
        }
    }

    if (name != NULL) {
        xfree(name);
    }

    if (value != NULL) {
        xfree(value);
    }

    pam_mysql_config_scanner_destroy(&scanner);

    return err;
}

/**
 * Find an option with the specified name.
 *
 * @param pam_mysql_option_t *options
 *   The list of defined options.
 * @param const char *name
 *   A pointer to the string being sought.
 * @param size_t name_len
 *   The length of the string being matched.
 *
 * @return mixed
 *   A pointer to the option data structure or NULL if no match is found.
 */
pam_mysql_option_t *pam_mysql_find_option(pam_mysql_option_t *options,
        const char *name, size_t name_len)
{
    /* set the various ctx */
    pam_mysql_option_t *retval;

    for (retval = options; retval->name != NULL; retval++) {
        if (retval->name_len == name_len &&
                memcmp(retval->name, name, name_len) == 0) {
            return retval;
        }
    }

    return NULL;
}

/* entry handler */
static pam_mysql_option_t pam_mysql_entry_handler_options[] = {
    PAM_MYSQL_DEF_OPTION2(users.host, host, &pam_mysql_string_opt_accr),
    PAM_MYSQL_DEF_OPTION2(users.database, db, &pam_mysql_string_opt_accr),
    PAM_MYSQL_DEF_OPTION2(users.db_user, user, &pam_mysql_string_opt_accr),
    PAM_MYSQL_DEF_OPTION2(users.db_passwd, passwd, &pam_mysql_string_opt_accr),
    PAM_MYSQL_DEF_OPTION2(users.where_clause, where, &pam_mysql_string_opt_accr),
    PAM_MYSQL_DEF_OPTION2(users.table, table, &pam_mysql_string_opt_accr),
    PAM_MYSQL_DEF_OPTION2(users.update_table, update_table, &pam_mysql_string_opt_accr),
    PAM_MYSQL_DEF_OPTION2(users.user_column, usercolumn, &pam_mysql_string_opt_accr),
    PAM_MYSQL_DEF_OPTION2(users.password_column, passwdcolumn, &pam_mysql_string_opt_accr),
    PAM_MYSQL_DEF_OPTION2(users.status_column, statcolumn, &pam_mysql_string_opt_accr),
    PAM_MYSQL_DEF_OPTION2(users.password_crypt, crypt_type, &pam_mysql_crypt_opt_accr),
    PAM_MYSQL_DEF_OPTION2(users.use_md5, md5, &pam_mysql_boolean_opt_accr),
    PAM_MYSQL_DEF_OPTION2(verbose, verbose, &pam_mysql_boolean_opt_accr),
    PAM_MYSQL_DEF_OPTION2(log.enabled, sqllog, &pam_mysql_boolean_opt_accr),
    PAM_MYSQL_DEF_OPTION2(log.table, logtable, &pam_mysql_string_opt_accr),
    PAM_MYSQL_DEF_OPTION2(log.message_column, logmsgcolumn, &pam_mysql_string_opt_accr),
    PAM_MYSQL_DEF_OPTION2(log.pid_column, logpidcolumn, &pam_mysql_string_opt_accr),
    PAM_MYSQL_DEF_OPTION2(log.user_column, logusercolumn, &pam_mysql_string_opt_accr),
    PAM_MYSQL_DEF_OPTION2(log.host_column, loghostcolumn, &pam_mysql_string_opt_accr),
    PAM_MYSQL_DEF_OPTION2(log.rhost_column, logrhostcolumn, &pam_mysql_string_opt_accr),
    PAM_MYSQL_DEF_OPTION2(log.time_column, logtimecolumn, &pam_mysql_string_opt_accr),
    PAM_MYSQL_DEF_OPTION2(users.use_323_password, use_323_passwd, &pam_mysql_boolean_opt_accr),
    PAM_MYSQL_DEF_OPTION2(users.disconnect_every_operation, disconnect_every_op, &pam_mysql_boolean_opt_accr),
    { NULL, 0, 0, NULL }
};

/**
 * Handle one option in the configuration file.
 *
 * @param pam_mysql_entry_handler_t *hdlr
 *   A pointer to the handler data structure.
 * @param int line_num
 *   The current line number in the configuration file.
 * @param const char *name
 *   The name of the option being sought.
 * @param size_t name_len
 *   The length of the name string.
 * @param const char *value
 *   A pointer to the value being given for the option.
 * @param size_t value_len
 *   The length of the value string.
 *
 * @return pam_mysql_err_t
 *   Indication of success or failure.
 */
static pam_mysql_err_t pam_mysql_handle_entry(
        pam_mysql_entry_handler_t *hdlr, int line_num, const char *name,
        size_t name_len, const char *value, size_t value_len)
{
    pam_mysql_err_t err;
    pam_mysql_option_t *opt = pam_mysql_find_option(hdlr->options, name,
            name_len);

    if (opt == NULL) {
        if (hdlr->ctx->verbose) {
            char buf[1024];
            strnncpy(buf, sizeof(buf), name, name_len);
            syslog(LOG_AUTHPRIV | LOG_ERR, PAM_MYSQL_LOG_PREFIX "unknown option %s on line %d", buf, line_num);
        }

        return PAM_MYSQL_ERR_SUCCESS;
    }

    err = opt->accessor->set_op((void*)((char *)hdlr->ctx + opt->offset), value);
    if (!err && hdlr->ctx->verbose) {
        char buf[1024];
        strnncpy(buf, sizeof(buf), name, name_len);
        syslog(LOG_AUTHPRIV | LOG_INFO, PAM_MYSQL_LOG_PREFIX "option %s is set to \"%s\"", buf, value);
    }

    return err;
}

/**
 * Initialise the handler data structure.
 *
 * @param pam_mysql_entry_handler_t *hdlr
 *   A pointer to the handler data structure.
 * @param pam_mysql_ctx_t *ctx
 *   A pointer to the context data structure.
 *
 * @return pam_mysql_err_t
 *   Indication of success or failure.
 */
static pam_mysql_err_t pam_mysql_entry_handler_init(
        pam_mysql_entry_handler_t *hdlr, pam_mysql_ctx_t *ctx)
{
    hdlr->handle_entry_fn = pam_mysql_handle_entry;
    hdlr->ctx = ctx;
    hdlr->options = pam_mysql_entry_handler_options;

    return PAM_MYSQL_ERR_SUCCESS;
}

/**
 * Destroy the handler data structure.
 *
 * @param pam_mysql_entry_handler_t *hdlr
 *   A pointer to the handler data structure.
 */
static void pam_mysql_entry_handler_destroy(
        pam_mysql_entry_handler_t *hdlr)
{
    // Do nothing - stack variable.
}

/**
 * Convert a host name to an IP address.
 *
 * @param pam_mysql_ctx_t *ctx
 *   A pointer to the context data structure.
 * @param const char **pretval
 *   A pointer to the address of a string.
 *
 * @return pam_mysql_err_t
 *   Indication of success or failure.
 */
static pam_mysql_err_t pam_mysql_get_host_info(pam_mysql_ctx_t *ctx,
        const char **pretval)
{
    char hostname[MAXHOSTNAMELEN + 1];
    char *retval;

    if (ctx->my_host_info) {
        *pretval = ctx->my_host_info;
        return PAM_MYSQL_ERR_SUCCESS;
    }

    if (gethostname(hostname, sizeof(hostname))) {
        return PAM_MYSQL_ERR_UNKNOWN;
    }
#ifdef HAVE_GETADDRINFO
    {
        struct addrinfo *ainfo = NULL;
        static const struct addrinfo hint = {
            AI_CANONNAME, PF_INET, 0, 0, 0, NULL, NULL, NULL
        };

        switch (getaddrinfo(hostname, NULL, &hint, &ainfo)) {
            case 0:
                break;

            case EAI_MEMORY:
                return PAM_MYSQL_ERR_ALLOC;

            default:
                return PAM_MYSQL_ERR_UNKNOWN;
        }

        switch (ainfo->ai_family) {
            case AF_INET:
                if (NULL == (retval = xcalloc(INET_ADDRSTRLEN, sizeof(char)))) {
                    syslog(LOG_AUTHPRIV | LOG_CRIT, PAM_MYSQL_LOG_PREFIX "allocation failure at " __FILE__ ":%d", __LINE__);
                    freeaddrinfo(ainfo);
                    return PAM_MYSQL_ERR_ALLOC;
                }

                if (!inet_ntop(AF_INET,
                            &((struct sockaddr_in *)ainfo->ai_addr)->sin_addr,
                            retval, INET_ADDRSTRLEN)) {
                    xfree(retval);
                    freeaddrinfo(ainfo);
                    return PAM_MYSQL_ERR_UNKNOWN;
                }
                break;
#ifdef HAVE_IPV6
            case AF_INET6:
                if (NULL == (retval = xcalloc(INET6_ADDRSTRLEN,sizeof(char)))) {
                    syslog(LOG_AUTHPRIV | LOG_CRIT, PAM_MYSQL_LOG_PREFIX "allocation failure at " __FILE__ ":%d", __LINE__);
                    freeaddrinfo(ainfo);
                    return PAM_MYSQL_ERR_ALLOC;
                }

                if (!inet_ntop(AF_INET6,
                            &((struct sockaddr_in6 *)ainfo->ai_addr)->sin6_addr,
                            retval, INET6_ADDRSTRLEN)) {
                    xfree(retval);
                    freeaddrinfo(ainfo);
                    return PAM_MYSQL_ERR_UNKNOWN;
                }
                break;
#endif /* HAVE_IPV6 */
            default:
                freeaddrinfo(ainfo);
                return PAM_MYSQL_ERR_NOTIMPL;
        }

        freeaddrinfo(ainfo);
    }
#else
    {
        struct hostent *hent = NULL;
        struct hostent *tmp;
        size_t hent_size = sizeof(struct hostent) + 64;
        int herr = 0;

#if defined(HAVE_SUNOS_GETHOSTBYNAME_R)
        for (;;) {
            if (NULL == (tmp = xrealloc(hent, hent_size, sizeof(char)))) {
                syslog(LOG_AUTHPRIV | LOG_CRIT, PAM_MYSQL_LOG_PREFIX "allocation failure at " __FILE__ ":%d", __LINE__);

                if (hent != NULL) {
                    xfree(hent);
                }

                return PAM_MYSQL_ERR_ALLOC;
            }

            hent = tmp;

            if (gethostbyname_r(hostname, hent,
                        (char *)hent + sizeof(struct hostent),
                        hent_size - sizeof(struct hostent), &herr) != NULL) {
                break;
            }

            if (errno != ERANGE) {
                xfree(hent);
                return PAM_MYSQL_ERR_UNKNOWN;
            }

            if (hent_size + 32 < hent_size) {
                syslog(LOG_AUTHPRIV | LOG_CRIT, PAM_MYSQL_LOG_PREFIX "allocation failure at " __FILE__ ":%d", __LINE__);
                xfree(hent);
                return PAM_MYSQL_ERR_ALLOC;
            }

            hent_size += 32;
        }
#elif defined(HAVE_GNU_GETHOSTBYNAME_R)
        for (;;) {
            if (NULL == (tmp = xrealloc(hent, hent_size, sizeof(char)))) {
                syslog(LOG_AUTHPRIV | LOG_CRIT, PAM_MYSQL_LOG_PREFIX "allocation failure at " __FILE__ ":%d", __LINE__);

                if (hent != NULL) {
                    xfree(hent);
                }

                return PAM_MYSQL_ERR_ALLOC;
            }

            hent = tmp;

            if (!gethostbyname_r(hostname, hent,
                        (char *)hent + sizeof(struct hostent),
                        hent_size - sizeof(struct hostent), &tmp, &herr)) {
                break;
            }

            if (errno != ERANGE) {
                xfree(hent);
                return PAM_MYSQL_ERR_UNKNOWN;
            }

            if (hent_size + 32 < hent_size) {
                syslog(LOG_AUTHPRIV | LOG_CRIT, PAM_MYSQL_LOG_PREFIX "allocation failure at " __FILE__ ":%d", __LINE__);
                xfree(hent);
                return PAM_MYSQL_ERR_ALLOC;
            }

            hent_size += 32;
        }
#else
        return PAM_MYSQL_ERR_NOTIMPL;
#endif

        switch (hent->h_addrtype) {
            case AF_INET:
                if (NULL == (retval = xcalloc(INET_ADDRSTRLEN, sizeof(char)))) {
                    syslog(LOG_AUTHPRIV | LOG_CRIT, PAM_MYSQL_LOG_PREFIX "allocation failure at " __FILE__ ":%d", __LINE__);
                    xfree(hent);
                    return PAM_MYSQL_ERR_ALLOC;
                }

                if (!inet_ntop(AF_INET, hent->h_addr_list[0], retval,
                            INET_ADDRSTRLEN)) {
                    xfree(retval);
                    xfree(hent);
                    return PAM_MYSQL_ERR_UNKNOWN;
                }
                break;
#ifdef HAVE_IPV6
            case AF_INET6:
                if (NULL == (retval = xcalloc(INET6_ADDRSTRLEN,sizeof(char)))) {
                    syslog(LOG_AUTHPRIV | LOG_CRIT, PAM_MYSQL_LOG_PREFIX "allocation failure at " __FILE__ ":%d", __LINE__);
                    xfree(hent);
                    return PAM_MYSQL_ERR_ALLOC;
                }

                if (!inet_ntop(AF_INET6, hent->h_addr_list[0], retval,
                            INET6_ADDRSTRLEN)) {
                    xfree(retval);
                    xfree(hent);
                    return PAM_MYSQL_ERR_UNKNOWN;
                }
                break;
#endif /* HAVE_IPV6 */
            default:
                xfree(hent);
                return PAM_MYSQL_ERR_NOTIMPL;
        }

        xfree(hent);
    }
#endif /* HAVE_GETADDRINFO */

    *pretval = ctx->my_host_info = retval;

    return PAM_MYSQL_ERR_SUCCESS;
}

/**
 * Initialise the context data structure.
 *
 * @param pam_mysql_ctx_t *ctx
 *   A pointer to the context data structure.
 *
 * @return pam_mysql_err_t
 *   Indication of success or failure.
 */
static pam_mysql_err_t pam_mysql_init_ctx(pam_mysql_ctx_t *ctx)
{
    ctx->mysql_hdl = NULL;
    ctx->host = NULL;
    ctx->where = NULL;
    ctx->db = NULL;
    ctx->user = NULL;
    ctx->passwd = NULL;
    ctx->table = NULL;
    ctx->update_table =NULL;
    ctx->usercolumn = NULL;
    ctx->passwdcolumn = NULL;
    ctx->statcolumn = xstrdup("0");
    ctx->crypt_type = 0;
    ctx->use_323_passwd = 0;
    ctx->md5 = -1;
    ctx->sqllog = 0;
    ctx->verbose = 0;
    ctx->use_first_pass = 0;
    ctx->try_first_pass = 1;
    ctx->disconnect_every_op = 0;
    ctx->logtable = NULL;
    ctx->logmsgcolumn = NULL;
    ctx->logpidcolumn = NULL;
    ctx->logusercolumn = NULL;
    ctx->loghostcolumn = NULL;
    ctx->logrhostcolumn = NULL;
    ctx->logtimecolumn = NULL;
    ctx->config_file = NULL;
    ctx->my_host_info = NULL;

    return PAM_MYSQL_ERR_SUCCESS;
}

/**
 * Destroy the context data structure.
 *
 * @param pam_mysql_ctx_t *ctx
 *   A pointer to the context data structure.
 */
static void pam_mysql_destroy_ctx(pam_mysql_ctx_t *ctx)
{
    if (ctx->verbose) {
        syslog(LOG_AUTHPRIV | LOG_ERR, PAM_MYSQL_LOG_PREFIX "pam_mysql_destroy_ctx() called.");
    }

    pam_mysql_close_db(ctx);

    xfree(ctx->host);
    ctx->host = NULL;

    xfree(ctx->where);
    ctx->where = NULL;

    xfree(ctx->db);
    ctx->db = NULL;

    xfree(ctx->user);
    ctx->user = NULL;

    xfree(ctx->passwd);
    ctx->passwd = NULL;

    xfree(ctx->table);
    ctx->table = NULL;

    xfree(ctx->update_table);
    ctx->update_table = NULL;

    xfree(ctx->usercolumn);
    ctx->usercolumn = NULL;

    xfree(ctx->passwdcolumn);
    ctx->passwdcolumn = NULL;

    xfree(ctx->statcolumn);
    ctx->statcolumn = NULL;

    xfree(ctx->logtable);
    ctx->logtable = NULL;

    xfree(ctx->logmsgcolumn);
    ctx->logmsgcolumn = NULL;

    xfree(ctx->logpidcolumn);
    ctx->logpidcolumn = NULL;

    xfree(ctx->logusercolumn);
    ctx->logusercolumn = NULL;

    xfree(ctx->loghostcolumn);
    ctx->loghostcolumn = NULL;

    xfree(ctx->logrhostcolumn);
    ctx->logrhostcolumn = NULL;

    xfree(ctx->logtimecolumn);
    ctx->logtimecolumn = NULL;

    xfree(ctx->config_file);
    ctx->config_file = NULL;

    xfree(ctx->my_host_info);
    ctx->my_host_info = NULL;
}

/**
 * Free a context data structure.
 *
 * @param pam_mysql_ctx_t *ctx
 *   A pointer to a context data structure.
 */
static void pam_mysql_release_ctx(pam_mysql_ctx_t *ctx)
{
    if (ctx->verbose) {
        syslog(LOG_AUTHPRIV | LOG_ERR, PAM_MYSQL_LOG_PREFIX "pam_mysql_release_ctx() called.");
    }

    if (ctx != NULL) {
        pam_mysql_destroy_ctx(ctx);
        xfree(ctx);
    }
}

/**
 * Cleanup everything.
 *
 * @param pam_handle_t *pamh
 *   A pointer to the pam_handle_t data structure.
 * @param void *voiddata
 *   A pointer to our context data structure.
 * @param int status
 *   The unused status value from PAM.
 */
static void pam_mysql_cleanup_hdlr(pam_handle_t *pamh, void * voiddata, int status)
{
    pam_mysql_release_ctx((pam_mysql_ctx_t*)voiddata);
}

/**
 * Retrieve context information from PAM.
 *
 * @param pam_mysql_ctx_t **pretval
 *   A pointer to a data provided by PAM.
 * @param pam_handle_t *pamh
 *   A pointer to the pam data structure handle.
 *
 * @return pam_mysql_err_t
 *   Indication of success or failure.
 */
pam_mysql_err_t pam_mysql_retrieve_ctx(pam_mysql_ctx_t **pretval, pam_handle_t *pamh)
{
    pam_mysql_err_t err;

    switch (pam_get_data(pamh, PAM_MODULE_NAME,
                (PAM_GET_DATA_CONST void**)pretval)) {
        case PAM_NO_MODULE_DATA:
            *pretval = NULL;
            break;

        case PAM_SUCCESS:
            break;

        default:
            return PAM_MYSQL_ERR_UNKNOWN;
    }

    if (*pretval == NULL) {
        /* allocate global data space */
        if (NULL == (*pretval = (pam_mysql_ctx_t*)xcalloc(1, sizeof(pam_mysql_ctx_t)))) {
            syslog(LOG_AUTHPRIV | LOG_CRIT, PAM_MYSQL_LOG_PREFIX "allocation failure at " __FILE__ ":%d", __LINE__);
            return PAM_MYSQL_ERR_ALLOC;
        }

        /* give the data back to PAM for management */
        if (pam_set_data(pamh, PAM_MODULE_NAME, (void*)*pretval, pam_mysql_cleanup_hdlr)) {
            syslog(LOG_AUTHPRIV | LOG_CRIT, PAM_MYSQL_LOG_PREFIX "failed to set context to PAM at " __FILE__ ":%d", __LINE__);
            xfree(*pretval);
            *pretval = NULL;
            return PAM_MYSQL_ERR_UNKNOWN;
        }

        if ((err = pam_mysql_init_ctx(*pretval))) {
            syslog(LOG_AUTHPRIV | LOG_CRIT, PAM_MYSQL_LOG_PREFIX "cannot initialize context at " __FILE__ ":%d", __LINE__);
            pam_mysql_destroy_ctx(*pretval);
            xfree(*pretval);
            *pretval = NULL;
            return err;
        }
    }

    return PAM_MYSQL_ERR_SUCCESS;
}

/**
 * Set an option.
 *
 * @param pam_mysql_ctx_t *ctx
 *   A pointer to the context data structure.
 * @param const char *name
 *   A pointer to the name of the option being set.
 * @param size_t name_len
 *   The length of the name being set.
 * @param const char *val
 *   A pointer to the new value of the option.
 *
 * @return pam_mysql_err_t
 *   Indication of success or failure.
 */
pam_mysql_err_t pam_mysql_set_option(pam_mysql_ctx_t *ctx, const char *name, size_t name_len, const char *val)
{
    pam_mysql_option_t *opt = pam_mysql_find_option(options, name, name_len);

    if (opt == NULL) {
        if (ctx->verbose) {
            char buf[1024];
            strnncpy(buf, sizeof(buf), name, name_len);
            syslog(LOG_AUTHPRIV | LOG_ERR, PAM_MYSQL_LOG_PREFIX "unknown option: %s", buf);
        }

        return PAM_MYSQL_ERR_NO_ENTRY;
    }

    return opt->accessor->set_op((void *)((char *)ctx + opt->offset), val);
}

/**
 * Get an option.
 *
 * @param pam_mysql_ctx_t *ctx
 *   A pointer to the context data structure.
 * @param const char **pretval
 *   A pointer to the string (will be updated to point to the value)
 * @param int *to_release
 *   A pointer to an int controlling whether the caller releases *pretval.
 * @param const char *name
 *   A pointer to the name of the option being set.
 * @param size_t name_len
 *   The length of the name being set.
 *
 * @return pam_mysql_err_t
 *   Indication of success or failure.
 */
pam_mysql_err_t pam_mysql_get_option(pam_mysql_ctx_t *ctx, const char **pretval, int *to_release, const char *name, size_t name_len)
{
    pam_mysql_option_t *opt = pam_mysql_find_option(options, name, name_len);

    if (opt == NULL) {
        if (ctx->verbose) {
            char buf[1024];
            strnncpy(buf, sizeof(buf), name, name_len);
            syslog(LOG_AUTHPRIV | LOG_ERR, PAM_MYSQL_LOG_PREFIX "unknown option: %s", buf);
        }

        return PAM_MYSQL_ERR_NO_ENTRY;
    }

    return opt->accessor->get_op((void *)((char *)ctx + opt->offset), pretval, to_release);
}

/**
 * Parse arguments.
 * 
 * @param pam_mysql_ctx_t *ctx
 *   A pointer to the context data structure.
 * @param int argc
 *   The number of arguments.
 * @param const char **argv
 *   A pointer to the string containing arguments.
 *
 * @return pam_mysql_err_t
 *   Indication of success or failure.
 */
pam_mysql_err_t pam_mysql_parse_args(pam_mysql_ctx_t *ctx, int argc, const char **argv)
{
    pam_mysql_err_t err;
    int param_changed = 0;
    char *value = NULL;
    int i;

    /* process all the arguments */
    for (i = 0; i < argc; i++) {
        const char *name = argv[i];
        size_t name_len;

        if ((value = strchr(name, '=')) != NULL) {
            name_len = (size_t)(value - name);
            value++; /* get past the '=' */
        } else {
            name_len = strlen(name);
            value = "";
        }

        err = pam_mysql_set_option(ctx, name, name_len, value);
        if (err == PAM_MYSQL_ERR_NO_ENTRY) {
            continue;
        } else if (err) {
            return err;
        }

        param_changed = 1;

        if (ctx->verbose) {
            char buf[1024];
            strnncpy(buf, sizeof(buf), name, name_len);
            syslog(LOG_AUTHPRIV | LOG_INFO, PAM_MYSQL_LOG_PREFIX "option %s is set to \"%s\"", buf, value);
        }
    }

    /* close the database in case we get new args */
    if (param_changed) {
        pam_mysql_close_db(ctx);
    }

    return PAM_MYSQL_ERR_SUCCESS;
}

/**
 * Read a configuration file.
 *
 * @param pam_mysql_ctx_t *ctx
 *   A pointer to a context data structure.
 * @param const char *path
 *   The path to the configuration file.
 *
 * @return pam_mysql_err_t
 *   Indication of success or failure.
 */
static pam_mysql_err_t pam_mysql_read_config_file(pam_mysql_ctx_t *ctx,
        const char *path)
{
    pam_mysql_err_t err;
    pam_mysql_entry_handler_t handler;
    pam_mysql_config_parser_t parser;
    pam_mysql_stream_t stream;


    if ((err = pam_mysql_entry_handler_init(&handler, ctx))) {
        return err;
    }

    if ((err = pam_mysql_stream_open(&stream, ctx, path))) {
        pam_mysql_entry_handler_destroy(&handler);
        return err;
    }

    if ((err = pam_mysql_config_parser_init(&parser, ctx, &handler))) {
        pam_mysql_stream_close(&stream);
        pam_mysql_entry_handler_destroy(&handler);
        return err;
    }

    err = pam_mysql_config_parser_parse(&parser, &stream);

    pam_mysql_config_parser_destroy(&parser);
    pam_mysql_stream_close(&stream);
    pam_mysql_entry_handler_destroy(&handler);

    return err;
}

/**
 * Attempt to open a connection to the database server.
 *
 * @param pam_mysql_ctx_t *ctx
 *   A pointer to the context data structure.
 *
 * @return pam_mysql_err_t
 *   Indication of success or failure.
 */
static pam_mysql_err_t pam_mysql_open_db(pam_mysql_ctx_t *ctx)
{
    pam_mysql_err_t err;
    char *host = NULL;
    char *socket = NULL;
    int port = 0;

    if (ctx->verbose) {
        syslog(LOG_AUTHPRIV | LOG_ERR, PAM_MYSQL_LOG_PREFIX "pam_mysql_open_db() called.");
    }

    if (ctx->mysql_hdl != NULL) {
        return PAM_MYSQL_ERR_BUSY;
    }

    if (NULL == (ctx->mysql_hdl = xcalloc(1, sizeof(MYSQL)))) {
        syslog(LOG_AUTHPRIV | LOG_CRIT, PAM_MYSQL_LOG_PREFIX "allocation failure at " __FILE__ ":%d", __LINE__);
        return PAM_MYSQL_ERR_ALLOC;
    }

    if (ctx->user == NULL) {
        syslog(LOG_AUTHPRIV | LOG_ERR, PAM_MYSQL_LOG_PREFIX "required option \"user\" is not set");
        return PAM_MYSQL_ERR_INVAL;
    }

    if (ctx->db == NULL) {
        syslog(LOG_AUTHPRIV | LOG_ERR, PAM_MYSQL_LOG_PREFIX "required option \"db\" is not set");
        return PAM_MYSQL_ERR_INVAL;
    }

    if (ctx->host != NULL) {
        if (ctx->host[0] == '/') {
            host = NULL;
            socket = ctx->host;
        } else {
            char *p;

            if ((p = strchr(ctx->host, ':')) != NULL) {
                size_t len = (size_t)(p - ctx->host);

                if (NULL == (host = xcalloc(len + 1, sizeof(char)))) {
                    syslog(LOG_AUTHPRIV | LOG_CRIT, PAM_MYSQL_LOG_PREFIX "allocation failure at " __FILE__ ":%d", __LINE__);
                    return PAM_MYSQL_ERR_ALLOC;
                }
                memcpy(host, ctx->host, len);
                host[len] = '\0';
                port = strtol(p + 1, NULL, 10);
            } else {
                host = ctx->host;
            }
            socket = NULL;
        }
    }

    if (NULL == mysql_init(ctx->mysql_hdl)) {
        err = PAM_MYSQL_ERR_ALLOC;
        goto out;
    }

    if (NULL == mysql_real_connect(ctx->mysql_hdl, host,
                ctx->user, (ctx->passwd == NULL ? "": ctx->passwd),
                ctx->db, port, socket, 0)) {
        err = PAM_MYSQL_ERR_DB;
        goto out;
    }

    if (mysql_select_db(ctx->mysql_hdl, ctx->db)) {
        err = PAM_MYSQL_ERR_DB;
        goto out;
    }

    err = PAM_MYSQL_ERR_SUCCESS;

out:
    if (err == PAM_MYSQL_ERR_DB) {
        syslog(LOG_AUTHPRIV | LOG_ERR, PAM_MYSQL_LOG_PREFIX "MySQL error (%s)\n", mysql_error(ctx->mysql_hdl));
    }

    if (ctx->verbose) {
        syslog(LOG_AUTHPRIV | LOG_ERR, PAM_MYSQL_LOG_PREFIX "pam_mysql_open_db() returning %d.", err);
    }

    if (host != ctx->host) {
        xfree(host);
    }

    return err;
}

/**
 * Close a connection to the database.
 *
 * @param pam_mysql_ctx_t *ctx
 *   A pointer to the context data structure.
 */
static void pam_mysql_close_db(pam_mysql_ctx_t *ctx)
{
    if (ctx->verbose) {
        syslog(LOG_AUTHPRIV | LOG_ERR, PAM_MYSQL_LOG_PREFIX "pam_mysql_close_db() called.");
    }

    if (ctx->mysql_hdl == NULL) {
        return; /* closed already */
    }

    mysql_close(ctx->mysql_hdl);

    mysql_library_end();

    xfree(ctx->mysql_hdl);
    ctx->mysql_hdl = NULL;
}

/**
 * Escape a string and append it to another.
 *
 * @param pam_mysql_ctx_t *ctx
 *   A pointer to the context data structure.
 * @param pam_mysql_str_t *append_to
 *   The string to which the escaped text should be appended.
 * @param const char *val
 *   The string to be escaped and appended.
 * @param size_t val_len
 *   The length of the string to be escaped and appended.
 *
 * @return pam_mysql_err_t
 *   Indication of success or failure.
 */
static pam_mysql_err_t pam_mysql_quick_escape(pam_mysql_ctx_t *ctx, pam_mysql_str_t *append_to, const char *val, size_t val_len)
{
    size_t len;

    if (ctx->verbose) {
        syslog(LOG_AUTHPRIV | LOG_ERR, PAM_MYSQL_LOG_PREFIX "pam_mysql_quick_escape() called.");
    }

    if (val_len >= (((size_t)-1)>>1) || pam_mysql_str_reserve(append_to, val_len * 2)) {
        syslog(LOG_AUTHPRIV | LOG_CRIT, PAM_MYSQL_LOG_PREFIX "allocation failure at " __FILE__ ":%d", __LINE__);
        return PAM_MYSQL_ERR_ALLOC;
    }

#ifdef HAVE_MYSQL_REAL_ESCAPE_STRING
    len = mysql_real_escape_string(ctx->mysql_hdl, &append_to->p[append_to->len], val, val_len);
#else
    len = mysql_escape_string(&append_to->p[append_to->len], val, val_len);
#endif
    append_to->p[append_to->len += len] = '\0';

    return PAM_MYSQL_ERR_SUCCESS;
}

/**
 * Format a string.
 *
 * @param pam_mysql_ctx_t *ctx
 *   A pointer to the context data structure.
 * @param pam_mysql_str_t *pretval
 *   A pointer to the output string.
 * @param const char *template
 *   The template to which arguments should be applied.
 * @param int mangle
 *   Unused parameter - va_start just wants to know where args start.
 * @param mixed
 *   Additional parameters used to replace % macros in the template.
 *
 * @return pam_mysql_err_t
 *   Indication of success or failure.
 */
static pam_mysql_err_t pam_mysql_format_string(pam_mysql_ctx_t *ctx,
        pam_mysql_str_t *pretval, const char *template, int mangle, ...)
{
    pam_mysql_err_t err = PAM_MYSQL_ERR_SUCCESS;
    const char *p;
    const char *name = NULL;
    const char *commit_ptr;
    int state;
    va_list ap;

    if (ctx->verbose) {
        syslog(LOG_AUTHPRIV | LOG_ERR, PAM_MYSQL_LOG_PREFIX "pam_mysql_format_string() called");
    }

    va_start(ap, mangle);

    state = 0;
    for (commit_ptr = p = template; *p != '\0'; p++) {
        switch (state) {
            case 0:
                if (*p == '%') {
                    if ((err = pam_mysql_str_append(pretval, commit_ptr, (size_t)(p - commit_ptr)))) {
                        goto out;
                    }

                    commit_ptr = p;
                    state = 1;
                }
                break;

            case 1:
                switch (*p) {
                    case '{':
                        state = 2;
                        break;

                    case '[':
                        state = 4;
                        break;

                    case 's': {
                                  const char *val = va_arg(ap, char *);

                                  if ((err = pam_mysql_quick_escape(ctx, pretval, val, strlen(val)))) {
                                      goto out;
                                  }

                                  state = 0;
                                  commit_ptr = p + 1;
                              } break;

                    case 'S': {
                                  const char *val = va_arg(ap, char *);

                                  if ((err = pam_mysql_str_append(pretval, val, strlen(val)))) {
                                      goto out;
                                  }

                                  state = 0;
                                  commit_ptr = p + 1;
                              } break;

                    case 'u': {
                                  char buf[128];
                                  unsigned int val = va_arg(ap, unsigned int);
                                  char *q = buf + sizeof(buf);

                                  while (--q >= buf) {
                                      *q = "0123456789"[val % 10];
                                      val /= 10;
                                      if (val == 0) break;
                                  }

                                  if ((err = pam_mysql_str_append(pretval, q, sizeof(buf) - (size_t)(q - buf)))) {
                                      goto out;
                                  }

                                  state = 0;
                                  commit_ptr = p + 1;
                              } break;

                    default:
                              if ((err = pam_mysql_str_append_char(pretval, '%'))) {
                                  goto out;
                              }

                              if ((err = pam_mysql_str_append_char(pretval, *p))) {
                                  goto out;
                              }

                              state = 0;
                              commit_ptr = p + 1;
                              break;
                }
                break;

            case 2:
                name = p;
                state = 3;
                break;

            case 3:
                if (*p == '}') {
                    const char *val;
                    int to_release;

                    if ((err = pam_mysql_get_option(ctx, &val, &to_release, name, (size_t)(p - name)))) {
                        goto out;
                    }

                    if (val == NULL) {
                        val = xstrdup("");
                    }

                    if ((err = pam_mysql_quick_escape(ctx, pretval, val, strlen(val)))) {
                        if (to_release) {
                            xfree((char *)val);
                        }
                        goto out;
                    }

                    if (to_release) {
                        xfree((char *)val);
                    }

                    state = 0;
                    commit_ptr = p + 1;
                }
                break;

            case 4:
                name = p;
                state = 5;
                break;

            case 5:
                if (*p == ']') {
                    const char *val;
                    int to_release;

                    if ((err = pam_mysql_get_option(ctx, &val, &to_release, name, (size_t)(p - name)))) {
                        goto out;
                    }

                    if (val == NULL) {
                        val = xstrdup("");
                    }

                    if ((err = pam_mysql_str_append(pretval, val, strlen(val)))) {
                        if (to_release) {
                            xfree((char *)val);
                        }
                        goto out;
                    }

                    if (to_release) {
                        xfree((char *)val);
                    }

                    state = 0;
                    commit_ptr = p + 1;
                }
                break;
        }
    }

    if (commit_ptr < p) {
        if ((err = pam_mysql_str_append(pretval, commit_ptr, (size_t)(p - commit_ptr)))) {
            goto out;
        }
    }

out:
    if (err) {
        pam_mysql_str_destroy(pretval);
    }

    va_end(ap);

    return err;
}

/**
 * Check a password.
 *
 * @param pam_mysql_ctx_t *ctx
 *   A pointer to the context data structure.
 * @ param const char *user
 *   A pointer to the user name string.
 * @param const char *password
 *   A pointer to the unencrypted password string.
 * @param int null_inhibited
 *   Whether null authentication tokens should be disallowed.
 *
 * @return pam_mysql_err_t
 *   Indication of success or failure.
 */
static pam_mysql_err_t pam_mysql_check_passwd(pam_mysql_ctx_t *ctx,
        const char *user, const char *passwd, int null_inhibited)
{
    pam_mysql_err_t err;
    pam_mysql_str_t query;
    MYSQL_RES *result = NULL;
    MYSQL_ROW row;
    int vresult;

    if (ctx->verbose) {
        syslog(LOG_AUTHPRIV | LOG_ERR, PAM_MYSQL_LOG_PREFIX "pam_mysql_check_passwd() called.");
    }

    /* To avoid putting a plain password in the MySQL log file and on
     * the wire more than needed we will request the encrypted password
     * from MySQL. We will check encrypt the passed password against the
     * one returned from MySQL.
     */
    if ((err = pam_mysql_str_init(&query, 1))) {
        return err;
    }

    err = pam_mysql_format_string(ctx, &query,
            (ctx->where == NULL ?
             "SELECT %[passwdcolumn] FROM %[table] WHERE %[usercolumn] = '%s'":
             "SELECT %[passwdcolumn] FROM %[table] WHERE %[usercolumn] = '%s' AND (%S)"),
            1, user, ctx->where);

<<<<<<< HEAD
    if (err) {
=======
      default:
        syslog(LOG_AUTHPRIV | LOG_ERR, "%s", PAM_MYSQL_LOG_PREFIX "SELECT returned an indetermined result.");
        err = PAM_MYSQL_ERR_UNKNOWN;
>>>>>>> b8ea8eb9
        goto out;
    }

    if (ctx->verbose) {
        syslog(LOG_AUTHPRIV | LOG_ERR, PAM_MYSQL_LOG_PREFIX "%s", query.p);
    }

#ifdef HAVE_MYSQL_REAL_QUERY
    if (mysql_real_query(ctx->mysql_hdl, query.p, query.len)) {
#else
        if (mysql_query(ctx->mysql_hdl, query.p)) {
#endif
            err = PAM_MYSQL_ERR_DB;
            goto out;
        }

        if (NULL == (result = mysql_store_result(ctx->mysql_hdl))) {
            err = PAM_MYSQL_ERR_DB;
            goto out;
        }

        switch (mysql_num_rows(result)) {
            case 0:
                syslog(LOG_AUTHPRIV | LOG_ERR, "%s", PAM_MYSQL_LOG_PREFIX "SELECT returned no result.");
                err = PAM_MYSQL_ERR_NO_ENTRY;
                goto out;

            case 1:
                break;

            case 2:
                syslog(LOG_AUTHPRIV | LOG_ERR, "%s", PAM_MYSQL_LOG_PREFIX "SELECT returned an indetermined result.");
                err = PAM_MYSQL_ERR_UNKNOWN;
                goto out;
        }

        /* Grab the password from RESULT_SET. */
        if (NULL == (row = mysql_fetch_row(result))) {
            err = PAM_MYSQL_ERR_DB;
            goto out;
        }

        vresult = -1;

        if (row[0] != NULL) {
            if (passwd != NULL) {
                char *crypted_password = NULL;
                switch (ctx->crypt_type) {
                    /* PLAIN */
                    case 0:
                        vresult = strcmp(row[0], passwd);
                        break;

                        /* ENCRYPT */
                    case 1:
                        crypted_password = crypt(passwd, row[0]);
                        if (crypted_password == NULL) {
                            syslog(LOG_AUTHPRIV | LOG_ERR, PAM_MYSQL_LOG_PREFIX "something went wrong when invoking crypt() - %s", strerror(errno));
                            vresult = 1; // fail
                        } else {
                            vresult = strcmp(row[0], crypted_password);
                        }
                        break;

                        /* PASSWORD */
                    case 2: {
                                char buf[42];
#ifdef HAVE_MAKE_SCRAMBLED_PASSWORD_323
                                if (ctx->use_323_passwd) {
                                    make_scrambled_password_323(buf, passwd);
                                } else {
                                    make_scrambled_password(buf, passwd);
                                }
#else
                                make_scrambled_password(buf, passwd);
#endif

                                vresult = strcmp(row[0], buf);
                                {
                                    char *p = buf - 1;
                                    while (*(++p)) *p = '\0';
                                }
                            } break;

                            /* MD5 hash (not MD5 crypt()) */
                    case 3: {
#ifdef HAVE_PAM_MYSQL_MD5_DATA
                                char buf[33];
                                pam_mysql_md5_data((unsigned char*)passwd, strlen(passwd),
                                        buf);
                                vresult = strcmp(row[0], buf);
                                {
                                    char *p = buf - 1;
                                    while (*(++p)) *p = '\0';
                                }
#else
                                syslog(LOG_AUTHPRIV | LOG_ERR, PAM_MYSQL_LOG_PREFIX "non-crypt()ish MD5 hash is not supported in this build.");
#endif
                            } break;

                    case 4: {
#ifdef HAVE_PAM_MYSQL_SHA1_DATA
                                char buf[41];
                                pam_mysql_sha1_data((unsigned char*)passwd, strlen(passwd),
                                        buf);
                                vresult = strcmp(row[0], buf);
                                {
                                    char *p = buf - 1;
                                    while (*(++p)) *p = '\0';
                                }
#else
                                syslog(LOG_AUTHPRIV | LOG_ERR, PAM_MYSQL_LOG_PREFIX "non-crypt()ish SHA1 hash is not supported in this build.");
#endif
                            } break;

                    case 5: {
#if defined(HAVE_PAM_MYSQL_MD5_DATA) && defined(HAVE_PAM_MYSQL_SHA1_DATA)
                                char buf[128];
                                memset(buf, 0, 128);
                                pam_mysql_drupal7_data((unsigned char*)passwd, strlen(passwd),
                                        buf, row[0]);
                                vresult = strcmp(row[0], buf);
                                {
                                    char *p = buf - 1;
                                    while (*(++p)) *p = '\0';
                                }
#else
                                syslog(LOG_AUTHPRIV | LOG_ERR, PAM_MYSQL_LOG_PREFIX "non-crypt()ish MD5 hash or SHA support lacking in this build.");
#endif
                            } break;

                    case 6:
                            {
                                /* Joomla 1.5 like password */
#ifdef HAVE_PAM_MYSQL_MD5_DATA
                                char buf[33];
                                buf[32]=0;

                                char *salt = row[0];
                                char *hash = strsep(&salt,":");

                                int len = strlen(passwd)+strlen(salt);

                                char *tmp;

                                if (NULL == (tmp = xcalloc(len+1, sizeof(char)))) {
                                    syslog(LOG_AUTHPRIV | LOG_CRIT, PAM_MYSQL_LOG_PREFIX "allocation failure at " __FILE__ ":%d", __LINE__);
                                    err = PAM_MYSQL_ERR_ALLOC;
                                    goto out;
                                }

                                strcat(tmp,passwd);
                                strcat(tmp,salt);

                                pam_mysql_md5_data((unsigned char*)tmp, len, buf);

                                vresult = strcmp(hash, buf);
                                {
                                    char *p = buf - 1;
                                    while (*(++p)) *p = '\0';
                                }

                                xfree(tmp);
#else
                                syslog(LOG_AUTHPRIV | LOG_ERR, PAM_MYSQL_LOG_PREFIX "non-crypt()ish MD5 hash is not supported in this build.");
#endif
                            } break;

                    case 7:
                            {
                                /* Salted SHA */
#ifdef HAVE_PAM_MYSQL_SHA1_DATA
                                unsigned char* hash;
                                size_t sha1_size;
                                Base64Decode(row[0], &hash, &sha1_size);
                                size_t salt_length = sha1_size - 20;
                                unsigned char salt[salt_length];
                                memcpy(salt, &(hash[20]), salt_length);

                                char buf[41];
                                pam_mysql_ssha_data((unsigned char*)passwd, strlen(passwd), salt, salt_length,
                                    buf);
                                vresult = strcmp(row[0], buf);
                                {
                                    char *p = buf - 1;
                                    while (*(++p)) *p = '\0';
                                }
#else
                                syslog(LOG_AUTHPRIV | LOG_ERR, PAM_MYSQL_LOG_PREFIX "non-crypt()ish SSHA hash is not supported in this build.");
#endif
                            } break;

                    case 8:
                            {
#ifdef HAVE_PAM_MYSQL_SHA512_DATA
                                char buf[128];
                                pam_mysql_sha512_data((unsigned char*)passwd, strlen(passwd), buf);
                                vresult = strcmp(row[0], buf);
                                {
                                    char *p = buf - 1;
                                    while (*(++p)) *p = '\0';
                                }
#else
                                syslog(LOG_AUTHPRIV | LOG_ERR, PAM_MYSQL_LOG_PREFIX "non-crypt()ish SHA512 hash is not supported in this build.");
#endif
                            }
                            break;

                    case 9:
                            {
#ifdef HAVE_PAM_MYSQL_SHA256_DATA
                                char buf[64];
                                pam_mysql_sha256_data((unsigned char*)passwd, strlen(passwd), buf);
                                vresult = strcmp(row[0], buf);
                                {
                                    char *p = buf - 1;
                                    while (*(++p)) *p = '\0';
                                }
#else
                                syslog(LOG_AUTHPRIV | LOG_ERR, PAM_MYSQL_LOG_PREFIX "non-crypt()ish SHA256 hash is not supported in this build.");
#endif
                            }
                            break;

                    default: {
                             }
                }
            }
        } else {
            vresult = null_inhibited;
        }

        if (vresult == 0) {
            err = PAM_MYSQL_ERR_SUCCESS;
        } else {
            err = PAM_MYSQL_ERR_MISMATCH;
        }

out:
        if (err == PAM_MYSQL_ERR_DB) {
            syslog(LOG_AUTHPRIV | LOG_ERR, PAM_MYSQL_LOG_PREFIX "MySQL error(%s)", mysql_error(ctx->mysql_hdl));
        }

        if (result != NULL) {
            mysql_free_result(result);
        }

        pam_mysql_str_destroy(&query);

        if (ctx->verbose) {
            syslog(LOG_AUTHPRIV | LOG_ERR, PAM_MYSQL_LOG_PREFIX "pam_mysql_check_passwd() returning %i.", err);
        }

        return err;
    }

/**
 * Create a random salt for use with CRYPT() when changing passwords.
 *
 * @param pam_mysql_ctx_t *ctx
 *   A pointer to the context data structure.
 * @param char *salt
 *   A pointer to the string to be filled.
 * @param const char *salter
 *   A pointer to the string used to generate the salt. (NB: Pointless if
 *   HAVE_GETTIMEOFDAY is defined).
 */
static void pam_mysql_saltify(pam_mysql_ctx_t *ctx, char *salt, const char *salter)
{
    unsigned int i = 0;
    char *q;
    unsigned int seed = 0;
    static const char saltstr[] =
        "ABCDEFGHIJKLMNOPQRSTUVWXYZabcdefghijklmnopqrstuvwxyz0123456789./";

    if (ctx->verbose) {
        syslog(LOG_AUTHPRIV | LOG_ERR, PAM_MYSQL_LOG_PREFIX "saltify called.");
    }

    if (salter != NULL) {
        const char *p;
        for (p = salter; *p != '\0'; p++) {
            seed += salter[i];
        }
    }

#ifdef HAVE_GETTIMEOFDAY
    {
        struct timeval *tv;
        if (gettimeofday(&tv, NULL)) {
            tv.tv_usec = 0;
        }
        seed = (unsigned int)((tv.tv_usec + j) % 65535);
    }
#endif

    q = salt;
    if (ctx->md5) {
        strcpy(salt, "$1$");
        q += sizeof("$1$") - 1;
        i = 8;
    } else {
        i = 2;
    }

    while (i-- > 0) {
        *(q++) = saltstr[seed % 64];
        seed = (((seed ^ 0x967e3c5a) << 3) ^ (~(seed >> 2) + i));
    }

    if (ctx->md5) {
        *(q++) = '$';
    }
    *q = '\0';

    if (ctx->verbose) {
        syslog(LOG_AUTHPRIV | LOG_ERR, PAM_MYSQL_LOG_PREFIX "pam_mysql_saltify() returning salt = %s.", salt);
    }
}

/**
 * Update the password in MySQL.
 *
 * To reduce the number of calls to the DB, I'm now assuming that the old
 * password has been verified elsewhere, so I only check for null/not null
 * and is_root.
 *
 * @param pam_mysql_ctx_t *ctx
 *   A pointer to the context data structure.
 * @param const char *user
 *   A pointer to the string containing the username.
 * @param const char *new_passwd
 *   A pointer to the string containing the new password.
 *
 * @return pam_mysql_err_t
 *   Indication of success or failure.
 */
static pam_mysql_err_t pam_mysql_update_passwd(pam_mysql_ctx_t *ctx, const char *user, const char *new_passwd)
{
    pam_mysql_err_t err = PAM_MYSQL_ERR_SUCCESS;
    pam_mysql_str_t query;
    char *encrypted_passwd = NULL;

    if ((err = pam_mysql_str_init(&query, 1))) {
        return err;
    }

    if (ctx->verbose) {
        syslog(LOG_AUTHPRIV | LOG_ERR, PAM_MYSQL_LOG_PREFIX "pam_mysql_update_passwd() called.");
    }

    if (user == NULL) {
        if (ctx->verbose) {
            syslog(LOG_AUTHPRIV | LOG_ERR, PAM_MYSQL_LOG_PREFIX "user is NULL.");
        }

        syslog(LOG_NOTICE, PAM_MYSQL_LOG_PREFIX "unable to change password");
        return PAM_MYSQL_ERR_INVAL;
    }

    if (new_passwd != NULL) {
        switch (ctx->crypt_type) {
            case 0:
                if (NULL == (encrypted_passwd = xstrdup(new_passwd))) {
                    syslog(LOG_AUTHPRIV | LOG_CRIT, PAM_MYSQL_LOG_PREFIX "allocation failure at " __FILE__ ":%d", __LINE__);
                    err = PAM_MYSQL_ERR_ALLOC;
                    goto out;
                }
                break;

            case 1: {
                        char salt[18];
                        pam_mysql_saltify(ctx, salt, new_passwd);
                        if (NULL == (encrypted_passwd = xstrdup(crypt(new_passwd, salt)))) {
                            syslog(LOG_AUTHPRIV | LOG_CRIT, PAM_MYSQL_LOG_PREFIX "allocation failure at " __FILE__ ":%d", __LINE__);
                            err = PAM_MYSQL_ERR_ALLOC;
                            goto out;
                        }
                    } break;

            case 2:
                    if (NULL == (encrypted_passwd = xcalloc(41 + 1, sizeof(char)))) {
                        syslog(LOG_AUTHPRIV | LOG_CRIT, PAM_MYSQL_LOG_PREFIX "allocation failure at " __FILE__ ":%d", __LINE__);
                        err = PAM_MYSQL_ERR_ALLOC;
                        goto out;
                    }
#ifdef HAVE_MAKE_SCRAMBLED_PASSWORD_323
                    if (ctx->use_323_passwd) {
                        make_scrambled_password_323(encrypted_passwd, new_passwd);
                    } else {
                        make_scrambled_password(encrypted_passwd, new_passwd);
                    }
#else
                    make_scrambled_password(encrypted_passwd, new_passwd);
#endif
                    break;

            case 3:
#ifdef HAVE_PAM_MYSQL_MD5_DATA
                    if (NULL == (encrypted_passwd = xcalloc(32 + 1, sizeof(char)))) {
                        syslog(LOG_AUTHPRIV | LOG_CRIT, PAM_MYSQL_LOG_PREFIX "allocation failure at " __FILE__ ":%d", __LINE__);
                        err = PAM_MYSQL_ERR_ALLOC;
                        goto out;
                    }
                    pam_mysql_md5_data((unsigned char*)new_passwd,
                            strlen(new_passwd), encrypted_passwd);
#else
                    syslog(LOG_AUTHPRIV | LOG_ERR, PAM_MYSQL_LOG_PREFIX "non-crypt()ish MD5 hash is not supported in this build.");
                    err = PAM_MYSQL_ERR_NOTIMPL;
                    goto out;
#endif
                    break;

            case 4:
#ifdef HAVE_PAM_MYSQL_SHA1_DATA
                    if (NULL == (encrypted_passwd = xcalloc(40 + 1, sizeof(char)))) {
                        syslog(LOG_AUTHPRIV | LOG_CRIT, PAM_MYSQL_LOG_PREFIX "allocation failure at " __FILE__ ":%d", __LINE__);
                        err = PAM_MYSQL_ERR_ALLOC;
                        goto out;
                    }
                    pam_mysql_sha1_data((unsigned char*)new_passwd,
                            strlen(new_passwd), encrypted_passwd);
#else
                    syslog(LOG_AUTHPRIV | LOG_ERR, PAM_MYSQL_LOG_PREFIX "non-crypt()ish SHA1 hash is not supported in this build.");
                    err = PAM_MYSQL_ERR_NOTIMPL;
                    goto out;
#endif
                    break;

            case 6:
                    {
#ifdef HAVE_PAM_MYSQL_MD5_DATA
                        if (NULL == (encrypted_passwd = xcalloc(32 + 1+ 32 +1, sizeof(char)))) {
                            syslog(LOG_AUTHPRIV | LOG_CRIT, PAM_MYSQL_LOG_PREFIX "allocation failure at " __FILE__ ":%d", __LINE__);
                            err = PAM_MYSQL_ERR_ALLOC;
                            goto out;
                        }

                        int len=strlen(new_passwd)+32;

                        char *tmp;

                        if (NULL == (tmp = xcalloc(len+1, sizeof(char)))) {
                            syslog(LOG_AUTHPRIV | LOG_CRIT, PAM_MYSQL_LOG_PREFIX "allocation failure at " __FILE__ ":%d", __LINE__);
                            err = PAM_MYSQL_ERR_ALLOC;
                            goto out;
                        }

                        char salt[33];
                        salt[32]=0;

                        srandom(time(NULL));

                        int i;
                        for(i=0;i<32; i++)
                            salt[i]=(char)((random()/(double)RAND_MAX * 93.0) +33.0);

                        strcat(tmp,new_passwd);
                        strcat(tmp,salt);

                        pam_mysql_md5_data((unsigned char*)tmp, len, encrypted_passwd);

                        xfree(tmp);

                        strcat(encrypted_passwd,":");
                        strcat(encrypted_passwd,salt);

#else
                        syslog(LOG_AUTHPRIV | LOG_ERR, PAM_MYSQL_LOG_PREFIX "non-crypt()ish MD5 hash is not supported in this build.");
                        err = PAM_MYSQL_ERR_NOTIMPL;
                        goto out;
#endif
                        break;
                    }
            case 8:
                    {
#ifdef HAVE_PAM_MYSQL_SHA512_DATA
                        if (NULL == (encrypted_passwd = xcalloc(128 + 1, sizeof(char)))) {
                            syslog(LOG_AUTHPRIV | LOG_CRIT, PAM_MYSQL_LOG_PREFIX "allocation failure at " __FILE__ ":%d", __LINE__);
                            err = PAM_MYSQL_ERR_ALLOC;
                            goto out;
                        }
                        pam_mysql_sha512_data((unsigned char*)new_passwd, strlen(new_passwd), encrypted_passwd);
#else
                        syslog(LOG_AUTHPRIV | LOG_ERR, PAM_MYSQL_LOG_PREFIX "non-crypt()ish SHA512 hash is not supported in this build.");
                        err = PAM_MYSQL_ERR_NOTIMPL;
                        goto out;
#endif
                        break;
                    }
            case 9:
                    {
#ifdef HAVE_PAM_MYSQL_SHA256_DATA
                        if (NULL == (encrypted_passwd = xcalloc(64 + 1, sizeof(char)))) {
                            syslog(LOG_AUTHPRIV | LOG_CRIT, PAM_MYSQL_LOG_PREFIX "allocation failure at " __FILE__ ":%d", __LINE__);
                            err = PAM_MYSQL_ERR_ALLOC;
                            goto out;
                        }
                        pam_mysql_sha256_data((unsigned char*)new_passwd, strlen(new_passwd), encrypted_passwd);
#else
                        syslog(LOG_AUTHPRIV | LOG_ERR, PAM_MYSQL_LOG_PREFIX "non-crypt()ish SHA256 hash is not supported in this build.");
                        err = PAM_MYSQL_ERR_NOTIMPL;
                        goto out;
#endif
                        break;
                    }
            default:
                    encrypted_passwd = NULL;
                    break;
        }
    }

    err = pam_mysql_format_string(ctx, &query,
            (ctx->where == NULL ?
             "UPDATE %[table] SET %[passwdcolumn] = '%s' WHERE %[usercolumn] = '%s'":
             "UPDATE %[table] SET %[passwdcolumn] = '%s' WHERE %[usercolumn] = '%s' AND (%S)"),
            1, (encrypted_passwd == NULL ? "": encrypted_passwd), user, ctx->where);
    if (err) {
        goto out;
    }

#ifdef HAVE_MYSQL_REAL_QUERY
    if (mysql_real_query(ctx->mysql_hdl, query.p, query.len)) {
#else
        if (mysql_query(ctx->mysql_hdl, query.p)) {
#endif
            err = PAM_MYSQL_ERR_DB;
            goto out;
        }

out:
        if (err == PAM_MYSQL_ERR_DB) {
            syslog(LOG_AUTHPRIV | LOG_ERR, PAM_MYSQL_LOG_PREFIX "MySQL error (%s)", mysql_error(ctx->mysql_hdl));
        }

        if (encrypted_passwd != NULL) {
            char *p;
            for (p = encrypted_passwd; *p != '\0'; p++) {
                *p = '\0';
            }
            xfree(encrypted_passwd);
        }

        pam_mysql_str_destroy(&query);

        if (ctx->verbose) {
            syslog(LOG_AUTHPRIV | LOG_ERR, PAM_MYSQL_LOG_PREFIX "pam_mysql_update_passwd() returning %i.", err);
        }

        return err;
    }

/**
 * Detemine whether a username is known.
 *
 * @param pam_mysql_ctx_t *ctx
 *   A pointer to the context data structure.
 * @param int pretval
 *   A pointer to the result.
 * @param const char *user
 *   A pointer to the username string to be checked.
 *
 * @return pam_mysql_err_t
 *   Indication of success or failure.
 */
static pam_mysql_err_t pam_mysql_query_user_stat(pam_mysql_ctx_t *ctx,
        int *pretval, const char *user)
{
    pam_mysql_err_t err = PAM_MYSQL_ERR_SUCCESS;
    pam_mysql_str_t query;
    MYSQL_RES *result = NULL;
    MYSQL_ROW row;

    if (ctx->verbose) {
        syslog(LOG_AUTHPRIV | LOG_ERR, PAM_MYSQL_LOG_PREFIX "pam_mysql_query_user_stat() called.");
    }

    if ((err = pam_mysql_str_init(&query, 0))) {
        return err;
    }

    err = pam_mysql_format_string(ctx, &query,
            (ctx->where == NULL ?
             "SELECT %[statcolumn], %[passwdcolumn] FROM %[table] WHERE %[usercolumn] = '%s'":
             "SELECT %[statcolumn], %[passwdcolumn] FROM %[table] WHERE %[usercolumn] = '%s' AND (%S)"),
            1, user, ctx->where);

    if (err) {
        goto out;
    }

    if (ctx->verbose) {
        syslog(LOG_AUTHPRIV | LOG_ERR, PAM_MYSQL_LOG_PREFIX "%s", query.p);
    }

#ifdef HAVE_MYSQL_REAL_QUERY
    if (mysql_real_query(ctx->mysql_hdl, query.p, query.len)) {
#else
        if (mysql_query(ctx->mysql_hdl, query.p)) {
#endif
            err = PAM_MYSQL_ERR_DB;
            goto out;
        }

        if (NULL == (result = mysql_store_result(ctx->mysql_hdl))) {
            err = PAM_MYSQL_ERR_DB;
            goto out;
        }

        switch (mysql_num_rows(result)) {
            case 0:
                syslog(LOG_AUTHPRIV | LOG_ERR, "%s", PAM_MYSQL_LOG_PREFIX "SELECT returned no result.");
                err = PAM_MYSQL_ERR_NO_ENTRY;
                goto out;

            case 1:
                break;

            case 2:
                syslog(LOG_AUTHPRIV | LOG_ERR, "%s", PAM_MYSQL_LOG_PREFIX "SELECT returned an indetermined result.");
                err = PAM_MYSQL_ERR_UNKNOWN;
                goto out;
        }

        if (NULL == (row = mysql_fetch_row(result))) {
            err = PAM_MYSQL_ERR_DB;
            goto out;
        }

        if (row[0] == NULL) {
            *pretval = PAM_MYSQL_USER_STAT_EXPIRED;
        } else {
            *pretval = strtol(row[0], NULL, 10) & ~PAM_MYSQL_USER_STAT_NULL_PASSWD;
        }

        if (row[1] == NULL) {
            *pretval |= PAM_MYSQL_USER_STAT_NULL_PASSWD;
        }

out:
        if (err == PAM_MYSQL_ERR_DB) {
            syslog(LOG_AUTHPRIV | LOG_ERR, PAM_MYSQL_LOG_PREFIX "MySQL error (%s)", mysql_error(ctx->mysql_hdl));
        }

        if (result != NULL) {
            mysql_free_result(result);
        }

        pam_mysql_str_destroy(&query);

        if (ctx->verbose) {
            syslog(LOG_AUTHPRIV | LOG_ERR, PAM_MYSQL_LOG_PREFIX "pam_mysql_query_user_stat() returning %i.", err);
        }

        return err;
    }

/**
 * Log a message.
 *
 * @param pam_mysql_ctx_t *ctx
 *   A pointer to the context data structure.
 * @param const char *msg
 *   A pointer to the message to be logged.
 * @param const char *user
 *   A pointer to the string containing the relevant user name.
 * @param const char *rhost
 *   A pointer to a string containing the name of the remote host.
 *
 * @return pam_mysql_err_t
 *   Indication of success or failure.
 */
static pam_mysql_err_t pam_mysql_sql_log(pam_mysql_ctx_t *ctx, const char *msg, const char *user, const char *rhost)
{
    pam_mysql_err_t err;
    pam_mysql_str_t query;
    const char *host;

    if (ctx->verbose) {
        syslog(LOG_AUTHPRIV | LOG_ERR, PAM_MYSQL_LOG_PREFIX "pam_mysql_sql_log() called.");
    }

    if ((err = pam_mysql_str_init(&query, 1))) {
        return err;
    }

    if (!ctx->sqllog) {
        err = PAM_MYSQL_ERR_SUCCESS;
        goto out;
    }

    if (pam_mysql_get_host_info(ctx, &host)) {
        host = "(unknown)";
    }

    if (ctx->logtable == NULL) {
        syslog(LOG_AUTHPRIV | LOG_ERR, "%s",
                PAM_MYSQL_LOG_PREFIX "sqllog set but logtable not set");
        return PAM_MYSQL_ERR_INVAL;
    }

    if (ctx->logmsgcolumn == NULL) {
        syslog(LOG_AUTHPRIV | LOG_ERR, "%s",
                PAM_MYSQL_LOG_PREFIX "sqllog set but logmsgcolumn not set");
        return PAM_MYSQL_ERR_INVAL;
    }

    if (ctx->logusercolumn == NULL) {
        syslog(LOG_AUTHPRIV | LOG_ERR, "%s",
                PAM_MYSQL_LOG_PREFIX "sqllog set but logusercolumn not set");
        return PAM_MYSQL_ERR_INVAL;
    }

    if (ctx->loghostcolumn == NULL) {
        syslog(LOG_AUTHPRIV | LOG_ERR, "%s",
                PAM_MYSQL_LOG_PREFIX "sqllog set but loghostcolumn not set");
        return PAM_MYSQL_ERR_INVAL;
    }

    if (ctx->logtimecolumn == NULL) {
        syslog(LOG_AUTHPRIV | LOG_ERR, "%s",
                PAM_MYSQL_LOG_PREFIX "sqllog set but logtimecolumn not set");
        return PAM_MYSQL_ERR_INVAL;
    }

    if (ctx->logrhostcolumn) {
        err = pam_mysql_format_string(ctx, &query,
                "INSERT INTO %[logtable] (%[logmsgcolumn], %[logusercolumn], %[loghostcolumn], %[logrhostcolumn], %[logpidcolumn], %[logtimecolumn]) VALUES ('%s', '%s', '%s', '%s', '%u', NOW())", 1,
                msg, user, host, rhost == NULL ? "(unknown)": rhost, getpid());
    } else {
        err = pam_mysql_format_string(ctx, &query,
                "INSERT INTO %[logtable] (%[logmsgcolumn], %[logusercolumn], %[loghostcolumn], %[logpidcolumn], %[logtimecolumn]) VALUES ('%s', '%s', '%s', '%u', NOW())", 1,
                msg, user, host, getpid());
    }

    if (err) {
        goto out;
    }

    if (ctx->verbose) {
        syslog(LOG_AUTHPRIV | LOG_ERR, PAM_MYSQL_LOG_PREFIX "%s", query.p);
    }

#ifdef HAVE_MYSQL_REAL_QUERY
    if (mysql_real_query(ctx->mysql_hdl, query.p, query.len)) {
#else
        if (mysql_query(ctx->mysql_hdl, query.p)) {
#endif
            err = PAM_MYSQL_ERR_DB;
            goto out;
        }

        err = PAM_MYSQL_ERR_SUCCESS;

out:
        if (err == PAM_MYSQL_ERR_DB) {
            syslog(LOG_AUTHPRIV | LOG_ERR, PAM_MYSQL_LOG_PREFIX "MySQL error (%s)", mysql_error(ctx->mysql_hdl));
        }

        pam_mysql_str_destroy(&query);

        if (ctx->verbose) {
            syslog(LOG_AUTHPRIV | LOG_ERR, PAM_MYSQL_LOG_PREFIX "pam_mysql_sql_log() returning %d.", err);
        }

        return err;
    }

/**
 * Have a conversation with an application via PAM.
 *
 * (This is not the PAM conversation callback).
 *
 * @param pam_mysql_ctx_t *ctx
 *   A pointer to the context data structure.
 * @param char **pretval
 *   The address of a pointer to the return value.
 * @param pam_handle_t *pamh
 *   A pointer to the PAM handle.
 * @param size_t nargs
 *   The number of messages to be sent.
 *
 * @return pam_mysql_err_t
 *   Indication of success or failure.
 */
static pam_mysql_err_t pam_mysql_converse(pam_mysql_ctx_t *ctx, char ***pretval,
        pam_handle_t *pamh, size_t nargs, ...)
{
    pam_mysql_err_t err = PAM_MYSQL_ERR_SUCCESS;
    int perr;
    struct pam_message **msgs = NULL;
    struct pam_message *bulk_msg_buf = NULL;
    struct pam_response *resps = NULL;
    struct pam_conv *conv = NULL;
    va_list ap;
    size_t i;
    char **retval = NULL;

    if (ctx->verbose) {
        syslog(LOG_AUTHPRIV | LOG_ERR, PAM_MYSQL_LOG_PREFIX "pam_mysql_converse() called.");
    }

    va_start(ap, nargs);

    /* obtain conversation interface */
    if ((perr = pam_get_item(pamh, PAM_CONV,
                    (PAM_GET_ITEM_CONST void **)&conv))) {
        syslog(LOG_AUTHPRIV | LOG_ERR,
                PAM_MYSQL_LOG_PREFIX "could not obtain coversation interface (reason: %s)", pam_strerror(pamh, perr));
        err = PAM_MYSQL_ERR_UNKNOWN;
        goto out;
    }

    /* build message array */
    if (NULL == (msgs = xcalloc(nargs, sizeof(struct pam_message *)))) {

        syslog(LOG_AUTHPRIV | LOG_CRIT, PAM_MYSQL_LOG_PREFIX "allocation failure at " __FILE__ ":%d", __LINE__);
        err = PAM_MYSQL_ERR_ALLOC;
        goto out;
    }

    for (i = 0; i < nargs; i++) {
        msgs[i] = NULL;
    }

    if (NULL == (bulk_msg_buf = xcalloc(nargs, sizeof(struct pam_message)))) {

        syslog(LOG_AUTHPRIV | LOG_CRIT, PAM_MYSQL_LOG_PREFIX "allocation failure at " __FILE__ ":%d", __LINE__);
        err = PAM_MYSQL_ERR_ALLOC;
        goto out;
    }

    for (i = 0; i < nargs; i++) {
        msgs[i] = &bulk_msg_buf[i];
        msgs[i]->msg_style = va_arg(ap, int);
        msgs[i]->msg = va_arg(ap, char *);
    }

    if (NULL == (retval = xcalloc(nargs + 1, sizeof(char **)))) {
        syslog(LOG_AUTHPRIV | LOG_CRIT, PAM_MYSQL_LOG_PREFIX "allocation failure at " __FILE__ ":%d", __LINE__);
        err = PAM_MYSQL_ERR_ALLOC;
        goto out;
    }

    for (i = 0; i < nargs; i++) {
        retval[i] = NULL;
    }

    switch ((perr = conv->conv(nargs,
                    (PAM_CONV_CONST struct pam_message **)msgs, &resps,
                    conv->appdata_ptr))) {
        case PAM_SUCCESS:
            break;

#ifdef HAVE_PAM_CONV_AGAIN
        case PAM_CONV_AGAIN:
            break;
#endif
        default:
            syslog(LOG_DEBUG, PAM_MYSQL_LOG_PREFIX "conversation failure (reason: %s)",
                    pam_strerror(pamh, perr));
            err = PAM_MYSQL_ERR_UNKNOWN;
            goto out;
    }

    for (i = 0; i < nargs; i++) {
        if (resps && resps[i].resp != NULL &&
                NULL == (retval[i] = xstrdup(resps[i].resp))) {
            syslog(LOG_AUTHPRIV | LOG_CRIT, PAM_MYSQL_LOG_PREFIX "allocation failure at " __FILE__ ":%d", __LINE__);
            err = PAM_MYSQL_ERR_ALLOC;
            goto out;
        }
    }

    retval[i] = NULL;

out:
    if (resps != NULL) {
        size_t i;
        for (i = 0; i < nargs; i++) {
            xfree_overwrite(resps[i].resp);
        }
        xfree(resps);
    }

    if (bulk_msg_buf != NULL) {
        memset(bulk_msg_buf, 0, sizeof(*bulk_msg_buf) * nargs);
        xfree(bulk_msg_buf);
    }

    xfree(msgs);

    if (err) {
        if (retval != NULL) {
            for (i = 0; i < nargs; i++) {
                xfree_overwrite(retval[i]);
                retval[i] = NULL;
            }
            xfree(retval);
        }
    } else {
        *pretval = retval;
    }

    va_end(ap);

    return err;
}

/**
 * Query the capabilities of a user.
 *
 * @param pam_mysql_ctx_t *ctx
 *   A pointer to the context data structure.
 * @param int *pretval
 *   A pointer to the integer where the result should be stored.
 * @param const char *user
 *   A pointer to the username (unused).
 *
 * @return pam_mysql_err_t
 *   Indication of success or failure.
 */
static pam_mysql_err_t pam_mysql_query_user_caps(pam_mysql_ctx_t *ctx,
        int *pretval, const char *user)
{
    *pretval = 0;

    if (geteuid() == 0) {
        *pretval |= PAM_MYSQL_CAP_CHAUTHTOK_SELF;

        if (getuid() == 0) {
            *pretval |= PAM_MYSQL_CAP_CHAUTHTOK_OTHERS;
        }
    }

    return PAM_MYSQL_ERR_SUCCESS;
}

/* PAM Authentication services */

/**
 * Authenticate a user.
 *
 * @param pam_handle_t *pamh
 *   A pointer to the PAM handle.
 * @param int flags
 *   Flags indicating desired behaviour.
 * @param int argc
 *   The number of arguments provided.
 * @param const char **argv
 *   An array of arguments.
 *
 * @return pam_mysql_err_t
 *   Indication of success or failure.
 */
PAM_EXTERN int pam_sm_authenticate(pam_handle_t * pamh, int flags,
        int argc, const char **argv)
{
    int retval;
    int err;
    const char *user;
    const char *rhost;
    char *passwd = NULL;
    pam_mysql_ctx_t *ctx = NULL;
    char **resps = NULL;
    int passwd_is_local = 0;

    switch (pam_mysql_retrieve_ctx(&ctx, pamh)) {
        case PAM_MYSQL_ERR_SUCCESS:
            break;

        case PAM_MYSQL_ERR_ALLOC:
            return PAM_BUF_ERR;

        default:
            return PAM_SERVICE_ERR;
    }

    switch (pam_mysql_parse_args(ctx, argc, argv)) {
        case PAM_MYSQL_ERR_SUCCESS:
            break;

        case PAM_MYSQL_ERR_ALLOC:
            retval = PAM_BUF_ERR;
            goto out;

        default:
            retval = PAM_SERVICE_ERR;
            goto out;
    }

    if (ctx->config_file != NULL) {
        switch (pam_mysql_read_config_file(ctx, ctx->config_file)) {
            case PAM_MYSQL_ERR_ALLOC:
                retval = PAM_BUF_ERR;
                goto out;

            default:
                break;
        }
    }

    if (ctx->verbose) {
        syslog(LOG_AUTHPRIV | LOG_ERR, PAM_MYSQL_LOG_PREFIX "pam_sm_authenticate() called.");
    }

    /* Get User */
    if ((retval = pam_get_user(pamh, (PAM_GET_USER_CONST char **)&user,
                    NULL))) {
        goto out;
    }

    if (user == NULL) {
        syslog(LOG_AUTHPRIV | LOG_ERR, PAM_MYSQL_LOG_PREFIX "no user specified.");
        retval = PAM_USER_UNKNOWN;
        goto out;
    }

    switch (pam_get_item(pamh, PAM_RHOST,
                (PAM_GET_ITEM_CONST void **)&rhost)) {
        case PAM_SUCCESS:
            break;

        default:
            rhost = NULL;
    }

    if (ctx->use_first_pass || ctx->try_first_pass) {
        retval = pam_get_item(pamh, PAM_AUTHTOK,
                (PAM_GET_ITEM_CONST void **)&passwd);

        switch (retval) {
            case PAM_SUCCESS:
                break;

            case PAM_NO_MODULE_DATA:
                passwd = NULL;
                goto askpass;

            default:
                retval = PAM_AUTH_ERR;
                goto out;
        }

        switch (pam_mysql_open_db(ctx)) {
            case PAM_MYSQL_ERR_BUSY:
            case PAM_MYSQL_ERR_SUCCESS:
                break;

            case PAM_MYSQL_ERR_ALLOC:
                retval = PAM_BUF_ERR;
                goto out;

            case PAM_MYSQL_ERR_DB:
                retval = PAM_AUTHINFO_UNAVAIL;
                goto out;

            default:
                retval = PAM_SERVICE_ERR;
                goto out;
        }

        err = pam_mysql_check_passwd(ctx, user, passwd,
                !(flags & PAM_DISALLOW_NULL_AUTHTOK));

        if (err == PAM_MYSQL_ERR_SUCCESS) {
            pam_mysql_sql_log(ctx, "AUTHENTICATION SUCCESS (FIRST_PASS)", user, rhost);
        } else {
            pam_mysql_sql_log(ctx, "AUTHENTICATION FALURE (FIRST_PASS)", user, rhost);
        }

        switch (err) {
            case PAM_MYSQL_ERR_SUCCESS:
                if (ctx->use_first_pass || ctx->try_first_pass) {
                    retval = PAM_SUCCESS;
                    goto out;
                }
                break;

            case PAM_MYSQL_ERR_NO_ENTRY:
                if (ctx->use_first_pass) {
                    retval = PAM_USER_UNKNOWN;
                    goto out;
                }
                break;

            case PAM_MYSQL_ERR_MISMATCH:
                if (ctx->use_first_pass) {
                    retval = PAM_AUTH_ERR;
                    goto out;
                }
                break;

            case PAM_MYSQL_ERR_ALLOC:
                retval = PAM_BUF_ERR;
                goto out;

            default:
                retval = PAM_SERVICE_ERR;
                goto out;
        }
    }

askpass:
    switch (pam_mysql_converse(ctx, &resps, pamh, 1,
                PAM_PROMPT_ECHO_OFF, PLEASE_ENTER_PASSWORD)) {
        case PAM_MYSQL_ERR_SUCCESS:
            break;

        case PAM_MYSQL_ERR_ALLOC:
            retval = PAM_BUF_ERR;
            goto out;

        default:
            retval = PAM_SERVICE_ERR;
            goto out;
    }

    passwd = resps[0];
    passwd_is_local = 1;
    resps[0] = NULL;
    xfree(resps);

    if (passwd == NULL) {
        if (ctx->verbose) {
            syslog(LOG_AUTHPRIV | LOG_ERR, PAM_MYSQL_LOG_PREFIX "failed to retrieve authentication token.");
        }
        retval = PAM_AUTH_ERR;
        goto out;
    }

    if (passwd_is_local) {
        (void) pam_set_item(pamh, PAM_AUTHTOK, passwd);
    }

    switch (pam_mysql_open_db(ctx)) {
        case PAM_MYSQL_ERR_BUSY:
        case PAM_MYSQL_ERR_SUCCESS:
            break;

        case PAM_MYSQL_ERR_ALLOC:
            retval = PAM_BUF_ERR;
            goto out;

        case PAM_MYSQL_ERR_DB:
            retval = PAM_AUTHINFO_UNAVAIL;
            goto out;

        default:
            retval = PAM_SERVICE_ERR;
            goto out;
    }

    err = pam_mysql_check_passwd(ctx, user, passwd,
            !(flags & PAM_DISALLOW_NULL_AUTHTOK));

    if (err == PAM_MYSQL_ERR_SUCCESS) {
        pam_mysql_sql_log(ctx, "AUTHENTICATION SUCCESS", user, rhost);
    } else {
        pam_mysql_sql_log(ctx, "AUTHENTICATION FAILURE", user, rhost);
    }

    switch (err) {
        case PAM_MYSQL_ERR_SUCCESS:
            retval = PAM_SUCCESS;
            break;

        case PAM_MYSQL_ERR_NO_ENTRY:
            retval = PAM_USER_UNKNOWN;
            goto out;

        case PAM_MYSQL_ERR_MISMATCH:
            retval = PAM_AUTH_ERR;
            goto out;

        case PAM_MYSQL_ERR_ALLOC:
            retval = PAM_BUF_ERR;
            goto out;

        default:
            retval = PAM_SERVICE_ERR;
            goto out;
    }

out:
    if (ctx->disconnect_every_op) {
        pam_mysql_close_db(ctx);
    }

    if (passwd != NULL && passwd_is_local) {
        xfree_overwrite(passwd);
    }

    if (ctx->verbose) {
        syslog(LOG_AUTHPRIV | LOG_ERR, PAM_MYSQL_LOG_PREFIX "pam_sm_authenticate() returning %d.", retval);
    }

    return retval;
}

/**
 * Get the status of a user account.
 *
 * @param pam_handle_t *pamh
 *   A pointer to the PAM handle.
 * @param int flags
 *   An integer indicating desired behaviour.
 * @param int argc
 *   The number of arguments provided.
 * @param const char **argv
 *   An array of arguments.
 *
 * @return pam_mysql_err_t
 *   Indication of success or failure.
 */
PAM_EXTERN int pam_sm_acct_mgmt(pam_handle_t * pamh, int flags, int argc,
        const char **argv)
{
    int retval;
    int err;
    int stat;
    const char *user;
    const char *rhost;
    pam_mysql_ctx_t *ctx = NULL;

    switch (pam_mysql_retrieve_ctx(&ctx, pamh)) {
        case PAM_MYSQL_ERR_SUCCESS:
            break;

        case PAM_MYSQL_ERR_ALLOC:
            return PAM_BUF_ERR;

        default:
            return PAM_SERVICE_ERR;
    }

    switch (pam_mysql_parse_args(ctx, argc, argv)) {
        case PAM_MYSQL_ERR_SUCCESS:
            break;

        case PAM_MYSQL_ERR_ALLOC:
            retval = PAM_BUF_ERR;
            goto out;

        default:
            retval = PAM_SERVICE_ERR;
            goto out;
    }

    if (ctx->config_file != NULL) {
        switch (pam_mysql_read_config_file(ctx, ctx->config_file)) {
            case PAM_MYSQL_ERR_ALLOC:
                retval = PAM_BUF_ERR;
                goto out;

            default:
                break;
        }
    }

    if (ctx->verbose) {
        syslog(LOG_AUTHPRIV | LOG_ERR, PAM_MYSQL_LOG_PREFIX "pam_sm_acct_mgmt() called.");
    }

    /* Get User */
    if ((retval = pam_get_user(pamh, (PAM_GET_USER_CONST char **)&user,
                    NULL))) {
        goto out;
    }

    if (user == NULL) {
        syslog(LOG_AUTHPRIV | LOG_ERR, PAM_MYSQL_LOG_PREFIX "no user specified.");
        retval = PAM_USER_UNKNOWN;
        goto out;
    }

    switch (pam_get_item(pamh, PAM_RHOST,
                (PAM_GET_ITEM_CONST void **)&rhost)) {
        case PAM_SUCCESS:
            break;

        default:
            rhost = NULL;
    }

    switch (pam_mysql_open_db(ctx)) {
        case PAM_MYSQL_ERR_BUSY:
        case PAM_MYSQL_ERR_SUCCESS:
            break;

        case PAM_MYSQL_ERR_ALLOC:
            retval = PAM_BUF_ERR;
            goto out;

        case PAM_MYSQL_ERR_DB:
            retval = PAM_AUTHINFO_UNAVAIL;
            goto out;

        default:
            retval = PAM_SERVICE_ERR;
            goto out;
    }

    err = pam_mysql_query_user_stat(ctx, &stat, user);

    if (err == PAM_MYSQL_ERR_SUCCESS) {
        pam_mysql_sql_log(ctx, "QUERYING SUCCESS", user, rhost);
    } else {
        pam_mysql_sql_log(ctx, "QUERYING FAILURE", user, rhost);
    }

    switch (err) {
        case PAM_MYSQL_ERR_SUCCESS:
            retval = PAM_SUCCESS;
            break;

        case PAM_MYSQL_ERR_NO_ENTRY:
            retval = PAM_USER_UNKNOWN;
            goto out;

        case PAM_MYSQL_ERR_ALLOC:
            retval = PAM_BUF_ERR;
            goto out;

        default:
            retval = PAM_SERVICE_ERR;
            goto out;
    }

    if (stat & PAM_MYSQL_USER_STAT_EXPIRED) {
        retval = PAM_ACCT_EXPIRED;
    } else if (stat & PAM_MYSQL_USER_STAT_AUTHTOK_EXPIRED) {
        if (stat & PAM_MYSQL_USER_STAT_NULL_PASSWD) {
#if defined(HAVE_PAM_NEW_AUTHTOK_REQD)
            retval = PAM_NEW_AUTHTOK_REQD;
#else
            retval = PAM_AUTHTOK_EXPIRED;
#endif
        } else {
            retval = PAM_AUTHTOK_EXPIRED;
        }
    }

out:
    if (ctx->disconnect_every_op) {
        pam_mysql_close_db(ctx);
    }

    if (ctx->verbose) {
        syslog(LOG_AUTHPRIV | LOG_ERR, PAM_MYSQL_LOG_PREFIX "pam_sm_acct_mgmt() returning %i.",retval);
    }

    return retval;
}

/**
 * Set a user's credentials.
 *
 * @param pam_handle_t *pamh
 *   A pointer to the PAM handle.
 * @param int flags
 *   An integer indicating desired behaviour.
 * @param int argc
 *   The number of arguments provided.
 * @param const char **argv
 *   An array of arguments.
 *
 * @return pam_mysql_err_t
 *   Indication of success or failure.
 */
PAM_EXTERN int pam_sm_setcred(pam_handle_t *pamh,int flags,int argc,
        const char **argv)
{
#ifdef DEBUG
    syslog(LOG_INFO, "%s", PAM_MYSQL_LOG_PREFIX "setcred called but not implemented.");
#endif
    return PAM_SUCCESS;
}

/**
 * Check a user's credentials, possibly force a password change.
 *
 * @param pam_handle_t *pamh
 *   A pointer to the PAM handle.
 * @param int flags
 *   An integer indicating desired behaviour.
 * @param int argc
 *   The number of arguments provided.
 * @param const char **argv
 *   An array of arguments.
 *
 * @return pam_mysql_err_t
 *   Indication of success or failure.
 */
PAM_EXTERN int pam_sm_chauthtok(pam_handle_t *pamh,int flags,int argc,
        const char **argv)
{
    int retval;
    int err;
    const char *user;
    const char *rhost;
    char *old_passwd = NULL;
    char *first_enter = NULL;
    char *new_passwd = NULL;
    int old_passwd_should_be_freed = 0;
    int new_passwd_is_local = 0;
    int caps = 0;
    int stat = 0;
    pam_mysql_ctx_t *ctx = NULL;

    switch (pam_mysql_retrieve_ctx(&ctx, pamh)) {
        case PAM_MYSQL_ERR_SUCCESS:
            break;

        case PAM_MYSQL_ERR_ALLOC:
            return PAM_BUF_ERR;

        default:
            return PAM_SERVICE_ERR;
    }

    switch (pam_mysql_parse_args(ctx, argc, argv)) {
        case PAM_MYSQL_ERR_SUCCESS:
            break;

        case PAM_MYSQL_ERR_ALLOC:
            retval = PAM_BUF_ERR;
            goto out;

        default:
            retval = PAM_SERVICE_ERR;
            goto out;
    }

    if (ctx->config_file != NULL) {
        switch (pam_mysql_read_config_file(ctx, ctx->config_file)) {
            case PAM_MYSQL_ERR_ALLOC:
                retval = PAM_BUF_ERR;
                goto out;

            default:
                break;
        }
    }

    if (ctx->verbose) {
        syslog(LOG_AUTHPRIV | LOG_ERR, PAM_MYSQL_LOG_PREFIX "pam_sm_chauthtok() called.");
    }

    /* Get User */
    if ((retval = pam_get_user(pamh, (PAM_GET_USER_CONST char **)&user,
                    NULL))) {
        goto out;
    }

    if (user == NULL) {
        syslog(LOG_AUTHPRIV | LOG_ERR, PAM_MYSQL_LOG_PREFIX "no user specified.");
        retval = PAM_USER_UNKNOWN;
        goto out;
    }

    switch (pam_get_item(pamh, PAM_RHOST,
                (PAM_GET_ITEM_CONST void **)&rhost)) {
        case PAM_SUCCESS:
            break;

        default:
            rhost = NULL;
    }

    err = pam_mysql_open_db(ctx);

    if (flags & PAM_PRELIM_CHECK) {
        switch (err) {
            case PAM_MYSQL_ERR_BUSY:
            case PAM_MYSQL_ERR_SUCCESS:
                break;

            default:
                retval = PAM_TRY_AGAIN;
                goto out;
        }
    } else {
        switch (err) {
            case PAM_MYSQL_ERR_BUSY:
            case PAM_MYSQL_ERR_SUCCESS:
                break;

            case PAM_MYSQL_ERR_ALLOC:
                retval = PAM_BUF_ERR;
                goto out;

            case PAM_MYSQL_ERR_DB:
                retval = PAM_PERM_DENIED;
                goto out;

            default:
                retval = PAM_SERVICE_ERR;
                goto out;
        }
    }

    if (!(flags & PAM_UPDATE_AUTHTOK)) {
        goto out;
    }

    err = pam_mysql_query_user_caps(ctx, &caps, user);

    switch (err) {
        case PAM_MYSQL_ERR_SUCCESS:
            retval = PAM_SUCCESS;
            break;

        case PAM_MYSQL_ERR_NO_ENTRY:
            retval = PAM_SUCCESS;
            caps = 0;
            break;

        default:
            retval = PAM_PERM_DENIED;
            goto out;
    }

    if (!(caps & (PAM_MYSQL_CAP_CHAUTHTOK_SELF
                    | PAM_MYSQL_CAP_CHAUTHTOK_OTHERS))) {
        syslog(LOG_AUTHPRIV | LOG_ERR, PAM_MYSQL_LOG_PREFIX "User is not allowed to change the authentication token.");
        retval = PAM_PERM_DENIED;
        goto out;
    }

    err = pam_mysql_query_user_stat(ctx, &stat, user);

    if (err == PAM_MYSQL_ERR_SUCCESS) {
        pam_mysql_sql_log(ctx, "QUERYING SUCCESS", user, rhost);
    } else {
        pam_mysql_sql_log(ctx, "QUERYING FAILURE", user, rhost);
    }

    switch (err) {
        case PAM_MYSQL_ERR_SUCCESS:
            retval = PAM_SUCCESS;
            break;

        default:
            retval = PAM_PERM_DENIED;
            goto out;
    }

    if (!(flags & PAM_CHANGE_EXPIRED_AUTHTOK) &&
            (stat & PAM_MYSQL_USER_STAT_EXPIRED)) {
        retval = PAM_AUTHTOK_LOCK_BUSY;
        goto out;
    }

    if (ctx->verbose) {
        syslog(LOG_AUTHPRIV | LOG_ERR, PAM_MYSQL_LOG_PREFIX "update authentication token");
    }

    if (!(caps & PAM_MYSQL_CAP_CHAUTHTOK_OTHERS) &&
            !(stat & PAM_MYSQL_USER_STAT_NULL_PASSWD)) {
        if (ctx->use_first_pass || ctx->try_first_pass) {
            retval = pam_get_item(pamh, PAM_OLDAUTHTOK,
                    (PAM_GET_ITEM_CONST void **)&old_passwd);
            switch (retval) {
                case PAM_SUCCESS:
                    break;

                case PAM_NO_MODULE_DATA:
                    old_passwd = NULL;
                    break;

                default:
                    retval = PAM_AUTHTOK_ERR;
                    goto out;
            }

            if (old_passwd != NULL) {
                switch (pam_mysql_check_passwd(ctx, user, old_passwd, 0)) {
                    case PAM_MYSQL_ERR_SUCCESS:
                        retval = PAM_SUCCESS;
                        break;

                    case PAM_MYSQL_ERR_NO_ENTRY:
                        retval = PAM_USER_UNKNOWN;
                        goto out;

                    case PAM_MYSQL_ERR_MISMATCH:
                        if (ctx->use_first_pass) {
                            retval = PAM_AUTH_ERR;
                            goto out;
                        }
                        retval = PAM_SUCCESS;
                        break;

                    case PAM_MYSQL_ERR_ALLOC:
                        retval = PAM_BUF_ERR;
                        goto out;

                    default:
                        retval = PAM_SERVICE_ERR;
                        goto out;
                }
            }
        }

        if (!ctx->use_first_pass) {
            char **resps;

            if (flags & PAM_SILENT) {
                retval = PAM_AUTHTOK_RECOVERY_ERR;
                goto out;
            }

            switch (pam_mysql_converse(ctx, &resps, pamh, 1,
                        PAM_PROMPT_ECHO_OFF, PLEASE_ENTER_OLD_PASSWORD)) {
                case PAM_MYSQL_ERR_SUCCESS:
                    break;

                default:
                    retval = PAM_SERVICE_ERR;
                    goto out;
            }
            old_passwd = resps[0];
            old_passwd_should_be_freed = 1;
            resps[0] = NULL;
            xfree(resps);

            if (old_passwd == NULL) {
                retval = PAM_AUTHTOK_RECOVERY_ERR;
                goto out;
            }

            switch (pam_mysql_check_passwd(ctx, user, old_passwd, 0)) {
                case PAM_MYSQL_ERR_SUCCESS:
                    retval = PAM_SUCCESS;
                    break;

                case PAM_MYSQL_ERR_NO_ENTRY:
                    retval = PAM_USER_UNKNOWN;
                    goto out;

                case PAM_MYSQL_ERR_MISMATCH:
                    retval = PAM_AUTH_ERR;
                    goto out;

                case PAM_MYSQL_ERR_ALLOC:
                    retval = PAM_BUF_ERR;
                    goto out;

                default:
                    retval = PAM_SERVICE_ERR;
                    goto out;
            }

            if ((retval = pam_set_item(pamh, PAM_OLDAUTHTOK,
                            old_passwd)) != PAM_SUCCESS) {
                goto out;
            }
        }
    }

    retval = pam_get_item(pamh, PAM_AUTHTOK,
            (PAM_GET_ITEM_CONST void **)&new_passwd);

    switch (retval) {
        case PAM_SUCCESS:
            break;

        case PAM_NO_MODULE_DATA:
            new_passwd = NULL;
            break;

        default:
            retval = PAM_AUTHTOK_ERR;
            goto out;
    }

    if (new_passwd == NULL) {
        char **resps;

        if (ctx->use_first_pass) {
            retval = PAM_AUTHTOK_RECOVERY_ERR;
            goto out;
        }

        if (flags & PAM_SILENT) {
            retval = PAM_AUTHTOK_RECOVERY_ERR;
            goto out;
        }

        if (ctx->verbose) {
            syslog(LOG_AUTHPRIV | LOG_ERR, "Asking for new password (1)");
        }

        switch (pam_mysql_converse(ctx, &resps, pamh, 1,
                    PAM_PROMPT_ECHO_OFF, PLEASE_ENTER_NEW_PASSWORD)) {
            case PAM_MYSQL_ERR_SUCCESS:
                break;

            default:
                retval = PAM_SERVICE_ERR;
                goto out;
        }

        first_enter = resps[0];
        resps[0] = NULL;
        xfree(resps);

        switch (pam_mysql_converse(ctx, &resps, pamh, 1,
                    PAM_PROMPT_ECHO_OFF, PLEASE_REENTER_NEW_PASSWORD)) {
            case PAM_MYSQL_ERR_SUCCESS:
                break;

            default:
                retval = PAM_SERVICE_ERR;
                goto out;
        }

        new_passwd = resps[0];
        new_passwd_is_local = 1;
        resps[0] = NULL;
        xfree(resps);

        if (new_passwd == NULL || strcmp(first_enter, new_passwd) != 0) {
            retval = PAM_AUTHTOK_RECOVERY_ERR;
            goto out;
        }
    }

    switch (pam_mysql_update_passwd(ctx, user, new_passwd)) {
        case PAM_MYSQL_ERR_SUCCESS:
            if (new_passwd_is_local) {
                (void) pam_set_item(pamh, PAM_AUTHTOK, new_passwd);
            }
            retval = PAM_SUCCESS;
            break;

        default:
            retval = PAM_AUTHTOK_ERR;
            break;
    }

    if (retval == PAM_SUCCESS) {
        pam_mysql_sql_log(ctx, "ALTERATION SUCCESS", user, rhost);
    } else {
        pam_mysql_sql_log(ctx, "ALTERATION FAILURE", user, rhost);
    }

out:
    if (ctx->disconnect_every_op) {
        pam_mysql_close_db(ctx);
    }

    if (new_passwd != NULL && new_passwd_is_local) {
        xfree_overwrite(new_passwd);
    }

    if (first_enter != NULL) {
        xfree_overwrite(first_enter);
    }

    if (old_passwd != NULL && old_passwd_should_be_freed) {
        xfree_overwrite(old_passwd);
    }

    if (ctx->verbose) {
        syslog(LOG_AUTHPRIV | LOG_ERR, PAM_MYSQL_LOG_PREFIX "pam_sm_chauthtok() returning %d.", retval);
    }

    return retval;
}

/**
 * Open a database connection.
 *
 * @param pam_handle_t *pamh
 *   A pointer to the PAM handle.
 * @param int flags
 *   An integer indicating desired behaviour.
 * @param int argc
 *   The number of arguments provided.
 * @param const char **argv
 *   An array of arguments.
 *
 * @return pam_mysql_err_t
 *   Indication of success or failure.
 */
PAM_EXTERN int pam_sm_open_session(pam_handle_t *pamh, int flags, int argc,
        const char **argv)
{
    int retval;
    pam_mysql_ctx_t *ctx = NULL;
    const char *user;
    const char *rhost;

    switch (pam_mysql_retrieve_ctx(&ctx, pamh)) {
        case PAM_MYSQL_ERR_SUCCESS:
            break;

        case PAM_MYSQL_ERR_ALLOC:
            return PAM_BUF_ERR;

        default:
            return PAM_SERVICE_ERR;
    }

    switch (pam_mysql_parse_args(ctx, argc, argv)) {
        case PAM_MYSQL_ERR_SUCCESS:
            break;

        case PAM_MYSQL_ERR_ALLOC:
            retval = PAM_BUF_ERR;
            goto out;

        default:
            retval = PAM_SERVICE_ERR;
            goto out;
    }

    if (ctx->config_file != NULL) {
        switch (pam_mysql_read_config_file(ctx, ctx->config_file)) {
            case PAM_MYSQL_ERR_ALLOC:
                retval = PAM_BUF_ERR;
                goto out;

            default:
                break;
        }
    }

    if (ctx->verbose) {
        syslog(LOG_AUTHPRIV | LOG_ERR, PAM_MYSQL_LOG_PREFIX "pam_sm_open_session() called.");
    }

    /* Get User */
    if ((retval = pam_get_user(pamh, (PAM_GET_USER_CONST char **)&user,
                    NULL))) {
        goto out;
    }

    if (user == NULL) {
        syslog(LOG_AUTHPRIV | LOG_ERR, PAM_MYSQL_LOG_PREFIX "no user specified.");
        retval = PAM_USER_UNKNOWN;
        goto out;
    }

    switch (pam_get_item(pamh, PAM_RHOST,
                (PAM_GET_ITEM_CONST void **)&rhost)) {
        case PAM_SUCCESS:
            break;

        default:
            rhost = NULL;
    }

    switch (pam_mysql_open_db(ctx)) {
        case PAM_MYSQL_ERR_BUSY:
        case PAM_MYSQL_ERR_SUCCESS:
            break;

        case PAM_MYSQL_ERR_ALLOC:
            retval = PAM_BUF_ERR;
            goto out;

        case PAM_MYSQL_ERR_DB:
            retval = PAM_AUTHINFO_UNAVAIL;
            goto out;

        default:
            retval = PAM_SERVICE_ERR;
            goto out;
    }

    pam_mysql_sql_log(ctx, "OPEN SESSION", user, rhost);

out:
    if (ctx->disconnect_every_op) {
        pam_mysql_close_db(ctx);
    }

    if (ctx->verbose) {
        syslog(LOG_AUTHPRIV | LOG_ERR, PAM_MYSQL_LOG_PREFIX "pam_sm_open_session() returning %i.", retval);
    }

    return retval;
}

/**
 * Close a session.
 *
 * The content seems rather pointless to me, but I'll confirm that later.
 *
 * @param pam_handle_t *pamh
 *   A pointer to the PAM handle.
 * @param int flags
 *   An integer indicating desired behaviour.
 * @param int argc
 *   The number of arguments provided.
 * @param const char **argv
 *   An array of arguments.
 *
 * @return pam_mysql_err_t
 *   Indication of success or failure.
 */
PAM_EXTERN int pam_sm_close_session(pam_handle_t *pamh, int flags, int argc,
        const char **argv)
{
    int retval;
    pam_mysql_ctx_t *ctx = NULL;
    const char *user;
    const char *rhost;

    switch (pam_mysql_retrieve_ctx(&ctx, pamh)) {
        case PAM_MYSQL_ERR_SUCCESS:
            break;

        case PAM_MYSQL_ERR_ALLOC:
            return PAM_BUF_ERR;

        default:
            return PAM_SERVICE_ERR;
    }

    switch (pam_mysql_parse_args(ctx, argc, argv)) {
        case PAM_MYSQL_ERR_SUCCESS:
            break;

        case PAM_MYSQL_ERR_ALLOC:
            retval = PAM_BUF_ERR;
            goto out;

        default:
            retval = PAM_SERVICE_ERR;
            goto out;
    }

    if (ctx->config_file != NULL) {
        switch (pam_mysql_read_config_file(ctx, ctx->config_file)) {
            case PAM_MYSQL_ERR_ALLOC:
                retval = PAM_BUF_ERR;
                goto out;

            default:
                break;
        }
    }

    if (ctx->verbose) {
        syslog(LOG_AUTHPRIV | LOG_ERR, PAM_MYSQL_LOG_PREFIX "pam_sm_close_session() called.");
    }

    /* Get User */
    if ((retval = pam_get_user(pamh, (PAM_GET_USER_CONST char **)&user,
                    NULL))) {
        goto out;
    }

    if (user == NULL) {
        syslog(LOG_AUTHPRIV | LOG_ERR, PAM_MYSQL_LOG_PREFIX "no user specified.");
        retval = PAM_USER_UNKNOWN;
        goto out;
    }

    switch (pam_get_item(pamh, PAM_RHOST,
                (PAM_GET_ITEM_CONST void **)&rhost)) {
        case PAM_SUCCESS:
            break;

        default:
            rhost = NULL;
    }

    switch (pam_mysql_open_db(ctx)) {
        case PAM_MYSQL_ERR_BUSY:
        case PAM_MYSQL_ERR_SUCCESS:
            break;

        case PAM_MYSQL_ERR_ALLOC:
            retval = PAM_BUF_ERR;
            goto out;

        case PAM_MYSQL_ERR_DB:
            retval = PAM_AUTHINFO_UNAVAIL;
            goto out;

        default:
            retval = PAM_SERVICE_ERR;
            goto out;
    }

    pam_mysql_sql_log(ctx, "CLOSE SESSION", user, rhost);

out:
    if (ctx->disconnect_every_op) {
        pam_mysql_close_db(ctx);
    }

    if (ctx->verbose) {
        syslog(LOG_AUTHPRIV | LOG_ERR, PAM_MYSQL_LOG_PREFIX "pam_sm_close_session() returning %i.", retval);
    }

    return retval;
}

/* end of module definition */

#ifdef PAM_STATIC

/* static module data */

struct pam_module _pam_mysql_modstruct = {
    PAM_MODULE_NAME,
    pam_sm_authenticate,
    pam_sm_setcred,
    pam_sm_acct_mgmt,
    pam_sm_open_session,
    pam_sm_close_session,
    pam_sm_chauthtok
};

#endif
/* vim: set expandtab sw=4 ts=4 textwidth=80 : */<|MERGE_RESOLUTION|>--- conflicted
+++ resolved
@@ -3641,13 +3641,7 @@
              "SELECT %[passwdcolumn] FROM %[table] WHERE %[usercolumn] = '%s' AND (%S)"),
             1, user, ctx->where);
 
-<<<<<<< HEAD
     if (err) {
-=======
-      default:
-        syslog(LOG_AUTHPRIV | LOG_ERR, "%s", PAM_MYSQL_LOG_PREFIX "SELECT returned an indetermined result.");
-        err = PAM_MYSQL_ERR_UNKNOWN;
->>>>>>> b8ea8eb9
         goto out;
     }
 
@@ -3678,7 +3672,7 @@
             case 1:
                 break;
 
-            case 2:
+            default:
                 syslog(LOG_AUTHPRIV | LOG_ERR, "%s", PAM_MYSQL_LOG_PREFIX "SELECT returned an indetermined result.");
                 err = PAM_MYSQL_ERR_UNKNOWN;
                 goto out;
